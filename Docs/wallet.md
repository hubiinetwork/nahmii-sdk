--- conflicted
+++ resolved
@@ -4,18 +4,11 @@
 
 * [nahmii-sdk](#module_nahmii-sdk)
     * [Wallet](#exp_module_nahmii-sdk--Wallet) ⏏
-<<<<<<< HEAD
-        * [new Wallet(privateKey, provider)](#new_module_nahmii-sdk--Wallet_new)
-        * [.getAvaliableBalances()](#module_nahmii-sdk--Wallet+getAvaliableBalances) ⇒ <code>Promise</code>
-        * [.getStagingBalances()](#module_nahmii-sdk--Wallet+getStagingBalances) ⇒ <code>Promise</code>
-        * [.getStagedBalances()](#module_nahmii-sdk--Wallet+getStagedBalances) ⇒ <code>Promise</code>
-=======
         * [new Wallet(signer, provider)](#new_module_nahmii-sdk--Wallet_new)
         * [.provider](#module_nahmii-sdk--Wallet+provider) ⇒ <code>NahmiiProvider</code>
         * [.address](#module_nahmii-sdk--Wallet+address) ⇒ <code>String</code>
         * [.signerKey](#module_nahmii-sdk--Wallet+signerKey) ⇒ <code>ethers.SignerKey</code> \| <code>undefined</code>
         * [.getNahmiiBalance()](#module_nahmii-sdk--Wallet+getNahmiiBalance) ⇒ <code>Promise</code>
->>>>>>> 2287977e
         * [.depositEth(amountEth, [options])](#module_nahmii-sdk--Wallet+depositEth) ⇒ <code>Promise</code>
         * [.approveTokenDeposit(amount, symbol, [options])](#module_nahmii-sdk--Wallet+approveTokenDeposit) ⇒ <code>Promise</code>
         * [.completeTokenDeposit(amount, symbol, [options])](#module_nahmii-sdk--Wallet+completeTokenDeposit) ⇒ <code>Promise</code>
@@ -46,9 +39,6 @@
 | signer | <code>string</code> \| <code>object</code> | A private key, or information required for the wallet to have signing capabilities |
 | provider | <code>NahmiiProvider</code> | A NahmiiProvider instance |
 
-<<<<<<< HEAD
-<a name="module_nahmii-sdk--Wallet+getAvaliableBalances"></a>
-=======
 <a name="module_nahmii-sdk--Wallet+provider"></a>
 
 #### wallet.provider ⇒ <code>NahmiiProvider</code>
@@ -71,7 +61,6 @@
 **Kind**: instance property of [<code>Wallet</code>](#exp_module_nahmii-sdk--Wallet)  
 **Returns**: <code>ethers.SignerKey</code> \| <code>undefined</code> - The private key or undefined  
 <a name="module_nahmii-sdk--Wallet+getNahmiiBalance"></a>
->>>>>>> 2287977e
 
 #### wallet.getAvaliableBalances() ⇒ <code>Promise</code>
 Retrieves the avaliable nahmii balance for current wallet.
