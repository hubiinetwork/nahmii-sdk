<a name="module_nahmii-sdk"></a>

## nahmii-sdk

* [nahmii-sdk](#module_nahmii-sdk)
    * [Wallet](#exp_module_nahmii-sdk--Wallet) ⏏
        * [new Wallet(signer, provider)](#new_module_nahmii-sdk--Wallet_new)
        * [.provider](#module_nahmii-sdk--Wallet+provider) ⇒ <code>NahmiiProvider</code>
        * [.getNahmiiBalance()](#module_nahmii-sdk--Wallet+getNahmiiBalance) ⇒ <code>Promise</code>
        * [.depositEth(amountEth, [options])](#module_nahmii-sdk--Wallet+depositEth) ⇒ <code>Promise</code>
        * [.approveTokenDeposit(amount, symbol, [options])](#module_nahmii-sdk--Wallet+approveTokenDeposit) ⇒ <code>Promise</code>
        * [.completeTokenDeposit(amount, symbol, [options])](#module_nahmii-sdk--Wallet+completeTokenDeposit) ⇒ <code>Promise</code>
<<<<<<< HEAD
        * [.getReceipts([fromNonce], [limit], [asc])](#module_nahmii-sdk--Wallet+getReceipts) ⇒ <code>Promise</code>
=======
        * [.withdraw(monetaryAmount, [options])](#module_nahmii-sdk--Wallet+withdraw) ⇒ <code>Promise</code>
        * [.unstage(monetaryAmount, [options])](#module_nahmii-sdk--Wallet+unstage) ⇒ <code>Promise</code>
        * [.getAddress()](#module_nahmii-sdk--Wallet+getAddress) ⇒ <code>Promise.&lt;string&gt;</code>
        * [.signMessage(message)](#module_nahmii-sdk--Wallet+signMessage) ⇒ <code>Promise.&lt;string&gt;</code>
        * [.sign(transaction)](#module_nahmii-sdk--Wallet+sign) ⇒ <code>Promise.&lt;string&gt;</code>
        * [.getBalance([blockTag])](#module_nahmii-sdk--Wallet+getBalance) ⇒ <code>Promise.&lt;BigNumber&gt;</code>
        * [.getTransactionCount([blockTag])](#module_nahmii-sdk--Wallet+getTransactionCount) ⇒ <code>Promise.&lt;number&gt;</code>
        * [.sendTransaction(transaction)](#module_nahmii-sdk--Wallet+sendTransaction) ⇒ <code>Promise.&lt;TransactionResponse&gt;</code>
>>>>>>> 7efe1f8c

<a name="exp_module_nahmii-sdk--Wallet"></a>

### Wallet ⏏
Wallet
A class for performing various operations on a wallet.

**Kind**: Exported class  
<a name="new_module_nahmii-sdk--Wallet_new"></a>

#### new Wallet(signer, provider)
Create a Wallet from either a private key or custom signing functions


| Param | Type | Description |
| --- | --- | --- |
| signer | <code>string</code> \| <code>object</code> | A private key, or information required for the wallet to have signing capabilities |
| provider | <code>NahmiiProvider</code> | A NahmiiProvider instance |

<a name="module_nahmii-sdk--Wallet+provider"></a>

#### wallet.provider ⇒ <code>NahmiiProvider</code>
The Nahmii Provider used by this wallet instance.

**Kind**: instance property of [<code>Wallet</code>](#exp_module_nahmii-sdk--Wallet)  
<a name="module_nahmii-sdk--Wallet+getNahmiiBalance"></a>

#### wallet.getNahmiiBalance() ⇒ <code>Promise</code>
Retrieves nahmii balance for current wallet.

**Kind**: instance method of [<code>Wallet</code>](#exp_module_nahmii-sdk--Wallet)  
**Returns**: <code>Promise</code> - A promise that resolves into a mapping from symbol to human readable amount.  
<a name="module_nahmii-sdk--Wallet+depositEth"></a>

#### wallet.depositEth(amountEth, [options]) ⇒ <code>Promise</code>
Initiates the deposit of ETH from the on-chain balance of the wallet to
nahmii.

**Kind**: instance method of [<code>Wallet</code>](#exp_module_nahmii-sdk--Wallet)  
**Returns**: <code>Promise</code> - A promise that resolves into a transaction with a hash.  

| Param | Type | Description |
| --- | --- | --- |
| amountEth | <code>number</code> \| <code>string</code> | The amount of ETH to deposit. |
| [options] |  |  |

**Example**  
```js
const {hash} = await wallet.depositEth('1.1', {gasLimit: 200000});
const receipt = await wallet.provider.getTransactionConfirmation(hash);
```
<a name="module_nahmii-sdk--Wallet+approveTokenDeposit"></a>

#### wallet.approveTokenDeposit(amount, symbol, [options]) ⇒ <code>Promise</code>
Initiates the deposit of a token from the wallet's on-chain balance to
nahmii by calling the approve method of the token smart contract.

**Kind**: instance method of [<code>Wallet</code>](#exp_module_nahmii-sdk--Wallet)  
**Returns**: <code>Promise</code> - A promise that resolves into a transaction with a hash.  
**See**: https://docs.ethers.io/ethers.js/html/api-providers.html#transaction-receipts  

| Param | Type | Description |
| --- | --- | --- |
| amount | <code>number</code> \| <code>string</code> | The amount of currency to deposit. |
| symbol | <code>string</code> | The currency symbol |
| [options] |  |  |

**Example**  
```js
const {hash} = await wallet.depositToken('1.1', 'HBT', {gasLimit: 200000});
const receipt = await wallet.provider.getTransactionConfirmation(hash);
```
<a name="module_nahmii-sdk--Wallet+completeTokenDeposit"></a>

#### wallet.completeTokenDeposit(amount, symbol, [options]) ⇒ <code>Promise</code>
Initiates the completion of a deposit of a token from a wallet's on-chain
balance to nahmii by calling the depositTokens method of the nahmii
clientFund smart contract.
Requires approveTokenDeposit to have been called first.

**Kind**: instance method of [<code>Wallet</code>](#exp_module_nahmii-sdk--Wallet)  
**Returns**: <code>Promise</code> - A promise that resolves into a transaction with a hash.  

| Param | Type | Description |
| --- | --- | --- |
| amount | <code>number</code> \| <code>string</code> | The amount of currency to deposit. |
| symbol | <code>string</code> | The currency symbol |
| [options] |  |  |

**Example**  
```js
<<<<<<< HEAD
let depositTokensTxHash = await wallet.completeTokenDeposit('1.1', 'TT1', {gasLimit: 200000});
```

<a name="module_nahmii-sdk--Wallet+getReceipts"></a>

#### wallet.getReceipts([fromNonce], [limit], [asc]) ⇒ <code>Promise</code>
Retrieves all receipts for effectuated payments for the wallet using filter/pagnination criteria.

**Kind**: instance method of [<code>Wallet</code>](#exp_module_nahmii-sdk--Wallet)  
**Returns**: <code>Promise</code> - A promise that resolves into an array of payment receipts  

| Param | Type | Default | Description |
| --- | --- | --- | --- |
| [fromNonce] | <code>number</code> |  | Filter payment receipts greater or equal to specific nonce. |
| [limit] | <code>number</code> |  | The max number of payment receipts to return. |
| [asc] | <code>boolean</code> | <code>false</code> | Return payment receipts in asc order. |
=======
const {hash} = await wallet.completeTokenDepsoit('1.1', 'HBT', {gasLimit: 200000});
const receipt = await wallet.provider.getTransactionConfirmation(hash);
```
<a name="module_nahmii-sdk--Wallet+withdraw"></a>

#### wallet.withdraw(monetaryAmount, [options]) ⇒ <code>Promise</code>
Withdraw an amount of ETH or ERC20 tokens from nahmii to base layer.

**Kind**: instance method of [<code>Wallet</code>](#exp_module_nahmii-sdk--Wallet)  
**Returns**: <code>Promise</code> - A promise that resolves into transaction hash.  

| Param | Type | Description |
| --- | --- | --- |
| monetaryAmount | <code>MonetaryAmount</code> | The amount to withdraw from nahmii. |
| [options] |  |  |

**Example**  
```js
let amountBN = ethers.utils.parseUnits('1.1', 18);
let currency = '0x0000000000000000000000000000000000000000'
let monetaryAmount = new nahmii.MonetaryAmount(amountBN, currency, 0)
let hashObj = await wallet.withdraw(monetaryAmount, {gasLimit: 200000});
```
<a name="module_nahmii-sdk--Wallet+unstage"></a>

#### wallet.unstage(monetaryAmount, [options]) ⇒ <code>Promise</code>
Unstage an amount of ETH or ERC20 tokens from staged balance back to nahmii available balance.

**Kind**: instance method of [<code>Wallet</code>](#exp_module_nahmii-sdk--Wallet)  
**Returns**: <code>Promise</code> - A promise that resolves into transaction hash.  

| Param | Type | Description |
| --- | --- | --- |
| monetaryAmount | <code>MonetaryAmount</code> | The amount unstage from staged balance. |
| [options] |  |  |

**Example**  
```js
let amountBN = ethers.utils.parseUnits('1.1', 18);
let currency = '0x0000000000000000000000000000000000000000'
let monetaryAmount = new nahmii.MonetaryAmount(amountBN, currency, 0)
let hashObj = await wallet.unstage(monetaryAmount, {gasLimit: 200000});
```
<a name="module_nahmii-sdk--Wallet+getAddress"></a>

#### wallet.getAddress() ⇒ <code>Promise.&lt;string&gt;</code>
Retrieves the wallet address.

**Kind**: instance method of [<code>Wallet</code>](#exp_module_nahmii-sdk--Wallet)  
**Returns**: <code>Promise.&lt;string&gt;</code> - - The wallet address as a hexadecimal string  
<a name="module_nahmii-sdk--Wallet+signMessage"></a>

#### wallet.signMessage(message) ⇒ <code>Promise.&lt;string&gt;</code>
Asynchronous method for signing a message.

**Kind**: instance method of [<code>Wallet</code>](#exp_module_nahmii-sdk--Wallet)  

| Param |
| --- |
| message | 

<a name="module_nahmii-sdk--Wallet+sign"></a>

#### wallet.sign(transaction) ⇒ <code>Promise.&lt;string&gt;</code>
Asynchronous method for signing a transaction.

**Kind**: instance method of [<code>Wallet</code>](#exp_module_nahmii-sdk--Wallet)  

| Param |
| --- |
| transaction | 

<a name="module_nahmii-sdk--Wallet+getBalance"></a>

#### wallet.getBalance([blockTag]) ⇒ <code>Promise.&lt;BigNumber&gt;</code>
Returns the wallet instance on-chain ETH balance

**Kind**: instance method of [<code>Wallet</code>](#exp_module_nahmii-sdk--Wallet)  

| Param | Type | Description |
| --- | --- | --- |
| [blockTag] | <code>string</code> | A block number to calculate from |

<a name="module_nahmii-sdk--Wallet+getTransactionCount"></a>

#### wallet.getTransactionCount([blockTag]) ⇒ <code>Promise.&lt;number&gt;</code>
Returns the wallet instance on-chain transaction count

**Kind**: instance method of [<code>Wallet</code>](#exp_module_nahmii-sdk--Wallet)  

| Param | Type | Description |
| --- | --- | --- |
| [blockTag] | <code>string</code> | A block number to calculate from |

<a name="module_nahmii-sdk--Wallet+sendTransaction"></a>

#### wallet.sendTransaction(transaction) ⇒ <code>Promise.&lt;TransactionResponse&gt;</code>
Signs and broadcasts an Ethereum transaction to the network

**Kind**: instance method of [<code>Wallet</code>](#exp_module_nahmii-sdk--Wallet)  

| Param | Type | Description |
| --- | --- | --- |
| transaction | <code>object</code> | An unsigned Ethereum transaction |
>>>>>>> 7efe1f8c
<|MERGE_RESOLUTION|>--- conflicted
+++ resolved
@@ -6,13 +6,12 @@
     * [Wallet](#exp_module_nahmii-sdk--Wallet) ⏏
         * [new Wallet(signer, provider)](#new_module_nahmii-sdk--Wallet_new)
         * [.provider](#module_nahmii-sdk--Wallet+provider) ⇒ <code>NahmiiProvider</code>
+        * [.signerKey](#module_nahmii-sdk--Wallet+signerKey) ⇒ <code>ethers.SignerKey</code> \| <code>undefined</code>
         * [.getNahmiiBalance()](#module_nahmii-sdk--Wallet+getNahmiiBalance) ⇒ <code>Promise</code>
+        * [.getReceipts([fromNonce], [limit], [asc])](#module_nahmii-sdk--Wallet+getReceipts) ⇒ <code>Promise</code>
         * [.depositEth(amountEth, [options])](#module_nahmii-sdk--Wallet+depositEth) ⇒ <code>Promise</code>
         * [.approveTokenDeposit(amount, symbol, [options])](#module_nahmii-sdk--Wallet+approveTokenDeposit) ⇒ <code>Promise</code>
         * [.completeTokenDeposit(amount, symbol, [options])](#module_nahmii-sdk--Wallet+completeTokenDeposit) ⇒ <code>Promise</code>
-<<<<<<< HEAD
-        * [.getReceipts([fromNonce], [limit], [asc])](#module_nahmii-sdk--Wallet+getReceipts) ⇒ <code>Promise</code>
-=======
         * [.withdraw(monetaryAmount, [options])](#module_nahmii-sdk--Wallet+withdraw) ⇒ <code>Promise</code>
         * [.unstage(monetaryAmount, [options])](#module_nahmii-sdk--Wallet+unstage) ⇒ <code>Promise</code>
         * [.getAddress()](#module_nahmii-sdk--Wallet+getAddress) ⇒ <code>Promise.&lt;string&gt;</code>
@@ -21,7 +20,6 @@
         * [.getBalance([blockTag])](#module_nahmii-sdk--Wallet+getBalance) ⇒ <code>Promise.&lt;BigNumber&gt;</code>
         * [.getTransactionCount([blockTag])](#module_nahmii-sdk--Wallet+getTransactionCount) ⇒ <code>Promise.&lt;number&gt;</code>
         * [.sendTransaction(transaction)](#module_nahmii-sdk--Wallet+sendTransaction) ⇒ <code>Promise.&lt;TransactionResponse&gt;</code>
->>>>>>> 7efe1f8c
 
 <a name="exp_module_nahmii-sdk--Wallet"></a>
 
@@ -47,6 +45,13 @@
 The Nahmii Provider used by this wallet instance.
 
 **Kind**: instance property of [<code>Wallet</code>](#exp_module_nahmii-sdk--Wallet)  
+<a name="module_nahmii-sdk--Wallet+signerKey"></a>
+
+#### wallet.signerKey ⇒ <code>ethers.SignerKey</code> \| <code>undefined</code>
+Private key, if used with software signatures
+
+**Kind**: instance property of [<code>Wallet</code>](#exp_module_nahmii-sdk--Wallet)  
+**Returns**: <code>ethers.SignerKey</code> \| <code>undefined</code> - The private key or undefined  
 <a name="module_nahmii-sdk--Wallet+getNahmiiBalance"></a>
 
 #### wallet.getNahmiiBalance() ⇒ <code>Promise</code>
@@ -54,6 +59,20 @@
 
 **Kind**: instance method of [<code>Wallet</code>](#exp_module_nahmii-sdk--Wallet)  
 **Returns**: <code>Promise</code> - A promise that resolves into a mapping from symbol to human readable amount.  
+<a name="module_nahmii-sdk--Wallet+getReceipts"></a>
+
+#### wallet.getReceipts([fromNonce], [limit], [asc]) ⇒ <code>Promise</code>
+Retrieves all receipts for effectuated payments for the wallet using filter/pagnination criteria.
+
+**Kind**: instance method of [<code>Wallet</code>](#exp_module_nahmii-sdk--Wallet)  
+**Returns**: <code>Promise</code> - A promise that resolves into an array of payment receipts  
+
+| Param | Type | Default | Description |
+| --- | --- | --- | --- |
+| [fromNonce] | <code>number</code> |  | Filter payment receipts greater or equal to specific nonce. |
+| [limit] | <code>number</code> |  | The max number of payment receipts to return. |
+| [asc] | <code>boolean</code> | <code>false</code> | Return payment receipts in asc order. |
+
 <a name="module_nahmii-sdk--Wallet+depositEth"></a>
 
 #### wallet.depositEth(amountEth, [options]) ⇒ <code>Promise</code>
@@ -113,24 +132,6 @@
 
 **Example**  
 ```js
-<<<<<<< HEAD
-let depositTokensTxHash = await wallet.completeTokenDeposit('1.1', 'TT1', {gasLimit: 200000});
-```
-
-<a name="module_nahmii-sdk--Wallet+getReceipts"></a>
-
-#### wallet.getReceipts([fromNonce], [limit], [asc]) ⇒ <code>Promise</code>
-Retrieves all receipts for effectuated payments for the wallet using filter/pagnination criteria.
-
-**Kind**: instance method of [<code>Wallet</code>](#exp_module_nahmii-sdk--Wallet)  
-**Returns**: <code>Promise</code> - A promise that resolves into an array of payment receipts  
-
-| Param | Type | Default | Description |
-| --- | --- | --- | --- |
-| [fromNonce] | <code>number</code> |  | Filter payment receipts greater or equal to specific nonce. |
-| [limit] | <code>number</code> |  | The max number of payment receipts to return. |
-| [asc] | <code>boolean</code> | <code>false</code> | Return payment receipts in asc order. |
-=======
 const {hash} = await wallet.completeTokenDepsoit('1.1', 'HBT', {gasLimit: 200000});
 const receipt = await wallet.provider.getTransactionConfirmation(hash);
 ```
@@ -235,4 +236,3 @@
 | Param | Type | Description |
 | --- | --- | --- |
 | transaction | <code>object</code> | An unsigned Ethereum transaction |
->>>>>>> 7efe1f8c
