--- conflicted
+++ resolved
@@ -4,24 +4,6 @@
 
 * [nahmii-sdk](#module_nahmii-sdk)
     * [NahmiiProvider](#exp_module_nahmii-sdk--NahmiiProvider) ⏏
-<<<<<<< HEAD
-        * [new NahmiiProvider(nahmiiBaseUrl, apiAppId, apiAppSecret)](#new_module_nahmii-sdk--NahmiiProvider_new)
-        * [.isUpdating](#module_nahmii-sdk--NahmiiProvider+isUpdating) ⇒ <code>boolean</code>
-        * [.startUpdate()](#module_nahmii-sdk--NahmiiProvider+startUpdate)
-        * [.stopUpdate()](#module_nahmii-sdk--NahmiiProvider+stopUpdate)
-        * [.getApiAccessToken()](#module_nahmii-sdk--NahmiiProvider+getApiAccessToken) ⇒ <code>Promise</code>
-        * [.getAllSupportedCurrencies()](#module_nahmii-sdk--NahmiiProvider+getAllSupportedCurrencies) ⇒ <code>Promise</code>
-        * [.getSupportedTokens()](#module_nahmii-sdk--NahmiiProvider+getSupportedTokens) ⇒ <code>Promise</code>
-        * [.getAvaliableBalances(address)](#module_nahmii-sdk--NahmiiProvider+getAvaliableBalances) ⇒ <code>Promise</code>
-        * [.getBaseLayerBalances(address)](#module_nahmii-sdk--NahmiiProvider+getBaseLayerBalances) ⇒ <code>Promise</code>
-        * [.getStagingBalances(address)](#module_nahmii-sdk--NahmiiProvider+getStagingBalances) ⇒ <code>Promise</code>
-        * [.getStagedBalances(address)](#module_nahmii-sdk--NahmiiProvider+getStagedBalances) ⇒ <code>Promise</code>
-        * [.getPendingPayments()](#module_nahmii-sdk--NahmiiProvider+getPendingPayments) ⇒ <code>Promise</code>
-        * [.registerPayment(payment)](#module_nahmii-sdk--NahmiiProvider+registerPayment) ⇒ <code>Promise</code>
-        * [.effectuatePayment(receipt)](#module_nahmii-sdk--NahmiiProvider+effectuatePayment) ⇒ <code>Promise</code>
-        * [.getAllReceipts()](#module_nahmii-sdk--NahmiiProvider+getAllReceipts) ⇒ <code>Promise</code>
-        * [.getTransactionConfirmation()](#module_nahmii-sdk--NahmiiProvider+getTransactionConfirmation) ⇒ <code>Promise</code>
-=======
         * [new NahmiiProvider(nahmiiBaseUrl, apiAppId, apiAppSecret, nodeUrl, network)](#new_module_nahmii-sdk--NahmiiProvider_new)
         * _instance_
             * [.isUpdating](#module_nahmii-sdk--NahmiiProvider+isUpdating) ⇒ <code>boolean</code>
@@ -39,7 +21,6 @@
             * [.getTransactionConfirmation(transactionHash, [timeout])](#module_nahmii-sdk--NahmiiProvider+getTransactionConfirmation) ⇒ <code>Promise.&lt;Object&gt;</code>
         * _static_
             * [.from(nahmiiBaseUrl, apiAppId, apiAppSecret)](#module_nahmii-sdk--NahmiiProvider.from) ⇒ <code>Promise.&lt;NahmiiProvider&gt;</code>
->>>>>>> 2287977e
 
 <a name="exp_module_nahmii-sdk--NahmiiProvider"></a>
 
@@ -119,8 +100,6 @@
 
 **Kind**: instance method of [<code>NahmiiProvider</code>](#exp_module_nahmii-sdk--NahmiiProvider)  
 **Returns**: <code>Promise</code> - A promise that resolves into an array of token definitions.  
-<<<<<<< HEAD
-=======
 <a name="module_nahmii-sdk--NahmiiProvider+getTokenInfo"></a>
 
 #### nahmiiProvider.getTokenInfo(symbolOrAddress, byAddress) ⇒ <code>Promise.&lt;Object&gt;</code>
@@ -134,7 +113,6 @@
 | byAddress | <code>boolean</code> | a flag to tell whether to look up by symbol or address |
 
 <a name="module_nahmii-sdk--NahmiiProvider+getNahmiiBalances"></a>
->>>>>>> 2287977e
 
 <a name="module_nahmii-sdk--NahmiiProvider+getAvaliableBalances"></a>
 
