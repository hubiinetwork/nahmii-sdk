<a name="module_nahmii-sdk"></a>

## nahmii-sdk

* [nahmii-sdk](#module_nahmii-sdk)
    * [NahmiiProvider](#exp_module_nahmii-sdk--NahmiiProvider) ⏏
<<<<<<< HEAD
        * [new NahmiiProvider(nahmiiBaseUrl, apiAppId, apiAppSecret)](#new_module_nahmii-sdk--NahmiiProvider_new)
        * [.isUpdating](#module_nahmii-sdk--NahmiiProvider+isUpdating) ⇒ <code>boolean</code>
        * [.startUpdate()](#module_nahmii-sdk--NahmiiProvider+startUpdate)
        * [.stopUpdate()](#module_nahmii-sdk--NahmiiProvider+stopUpdate)
        * [.getApiAccessToken()](#module_nahmii-sdk--NahmiiProvider+getApiAccessToken) ⇒ <code>Promise</code>
        * [.getSupportedTokens()](#module_nahmii-sdk--NahmiiProvider+getSupportedTokens) ⇒ <code>Promise</code>
        * [.getNahmiiBalances(address)](#module_nahmii-sdk--NahmiiProvider+getNahmiiBalances) ⇒ <code>Promise</code>
        * [.getPendingPayments()](#module_nahmii-sdk--NahmiiProvider+getPendingPayments) ⇒ <code>Promise</code>
        * [.registerPayment(payment)](#module_nahmii-sdk--NahmiiProvider+registerPayment) ⇒ <code>Promise</code>
        * [.effectuatePayment(receipt)](#module_nahmii-sdk--NahmiiProvider+effectuatePayment) ⇒ <code>Promise</code>
        * [.getAllReceipts()](#module_nahmii-sdk--NahmiiProvider+getAllReceipts) ⇒ <code>Promise</code>
        * [.getWalletReceipts(address, [fromNonce], [limit], [asc])](#module_nahmii-sdk--NahmiiProvider+getWalletReceipts) ⇒ <code>Promise</code>
        * [.getTransactionConfirmation(transactionHash, [timeout])](#module_nahmii-sdk--NahmiiProvider+getTransactionConfirmation) ⇒ <code>Promise.&lt;Object&gt;</code>
=======
        * [new NahmiiProvider(nahmiiBaseUrl, apiAppId, apiAppSecret, nodeUrl, network)](#new_module_nahmii-sdk--NahmiiProvider_new)
        * _instance_
            * [.isUpdating](#module_nahmii-sdk--NahmiiProvider+isUpdating) ⇒ <code>boolean</code>
            * [.startUpdate()](#module_nahmii-sdk--NahmiiProvider+startUpdate)
            * [.stopUpdate()](#module_nahmii-sdk--NahmiiProvider+stopUpdate)
            * [.getApiAccessToken()](#module_nahmii-sdk--NahmiiProvider+getApiAccessToken) ⇒ <code>Promise</code>
            * [.getSupportedTokens()](#module_nahmii-sdk--NahmiiProvider+getSupportedTokens) ⇒ <code>Promise</code>
            * [.getTokenInfo(symbolOrAddress, byAddress)](#module_nahmii-sdk--NahmiiProvider+getTokenInfo) ⇒ <code>Promise.&lt;Object&gt;</code>
            * [.getNahmiiBalances(address)](#module_nahmii-sdk--NahmiiProvider+getNahmiiBalances) ⇒ <code>Promise</code>
            * [.getPendingPayments()](#module_nahmii-sdk--NahmiiProvider+getPendingPayments) ⇒ <code>Promise</code>
            * [.registerPayment(payment)](#module_nahmii-sdk--NahmiiProvider+registerPayment) ⇒ <code>Promise</code>
            * [.effectuatePayment(receipt)](#module_nahmii-sdk--NahmiiProvider+effectuatePayment) ⇒ <code>Promise</code>
            * [.getAllReceipts()](#module_nahmii-sdk--NahmiiProvider+getAllReceipts) ⇒ <code>Promise</code>
            * [.getWalletReceipts(address, fromNonce, limit, asc)](#module_nahmii-sdk--NahmiiProvider+getWalletReceipts) ⇒ <code>Promise</code>
            * [.getTransactionConfirmation(transactionHash, [timeout])](#module_nahmii-sdk--NahmiiProvider+getTransactionConfirmation) ⇒ <code>Promise.&lt;Object&gt;</code>
        * _static_
            * [.from(nahmiiBaseUrl, apiAppId, apiAppSecret)](#module_nahmii-sdk--NahmiiProvider.from) ⇒ <code>Promise.&lt;NahmiiProvider&gt;</code>
>>>>>>> 5b451573

<a name="exp_module_nahmii-sdk--NahmiiProvider"></a>

### NahmiiProvider ⏏
NahmiiProvider
A class providing low-level access to the _hubii nahmii_ APIs.

**Kind**: Exported class  
<a name="new_module_nahmii-sdk--NahmiiProvider_new"></a>

#### new NahmiiProvider(nahmiiBaseUrl, apiAppId, apiAppSecret, nodeUrl, network)
Construct a new NahmiiProvider.
Instead of using this constructor directly it is recommended that you use
the NahmiiProvider.from() factory function.


| Param | Type | Description |
| --- | --- | --- |
| nahmiiBaseUrl | <code>string</code> | The base URL (domain name) for the nahmii API |
| apiAppId | <code>string</code> | nahmii API app-ID |
| apiAppSecret | <code>string</code> | nahmii API app-secret |
| nodeUrl | <code>string</code> | url to an ethereum node to connect to |
| network | <code>string</code> \| <code>number</code> | a known ethereum network name or ID |

**Example**  
```js
const {NahmiiProvider} = require('nahmii-sdk');

const provider = await NahmiiProvider.from('https://api.nahmii.io', app_id, app_secret);
```
<a name="module_nahmii-sdk--NahmiiProvider+isUpdating"></a>

#### nahmiiProvider.isUpdating ⇒ <code>boolean</code>
Returns the state of the API access token update process.

**Kind**: instance property of [<code>NahmiiProvider</code>](#exp_module_nahmii-sdk--NahmiiProvider)  
**Returns**: <code>boolean</code> - True if the update is running, false otherwise.  
<a name="module_nahmii-sdk--NahmiiProvider+startUpdate"></a>

#### nahmiiProvider.startUpdate()
Force provider to start updating the API access token once a minute. The
update will continue until stopUpdate() is called.
Using any methods that require an API access token will automatically
start the update process.

**Kind**: instance method of [<code>NahmiiProvider</code>](#exp_module_nahmii-sdk--NahmiiProvider)  
<a name="module_nahmii-sdk--NahmiiProvider+stopUpdate"></a>

#### nahmiiProvider.stopUpdate()
Stops the automatic update of API access tokens. This should be called
when you want to terminate/delete the provider to ensure there are no
lingering references.

**Kind**: instance method of [<code>NahmiiProvider</code>](#exp_module_nahmii-sdk--NahmiiProvider)  
<a name="module_nahmii-sdk--NahmiiProvider+getApiAccessToken"></a>

#### nahmiiProvider.getApiAccessToken() ⇒ <code>Promise</code>
Resolves into the current token, or will obtain a new token from the
server as needed.

**Kind**: instance method of [<code>NahmiiProvider</code>](#exp_module_nahmii-sdk--NahmiiProvider)  
**Returns**: <code>Promise</code> - A promise that resolves into an API access token  
<a name="module_nahmii-sdk--NahmiiProvider+getSupportedTokens"></a>

#### nahmiiProvider.getSupportedTokens() ⇒ <code>Promise</code>
Retrieves the list of tokens (currencies) supported by _hubii nahmii_.

**Kind**: instance method of [<code>NahmiiProvider</code>](#exp_module_nahmii-sdk--NahmiiProvider)  
**Returns**: <code>Promise</code> - A promise that resolves into an array of token definitions.  
<a name="module_nahmii-sdk--NahmiiProvider+getTokenInfo"></a>

#### nahmiiProvider.getTokenInfo(symbolOrAddress, byAddress) ⇒ <code>Promise.&lt;Object&gt;</code>
Retrieves information about the token that has the specified symbol.

**Kind**: instance method of [<code>NahmiiProvider</code>](#exp_module_nahmii-sdk--NahmiiProvider)  

| Param | Type | Default | Description |
| --- | --- | --- | --- |
| symbolOrAddress | <code>string</code> |  | token symbol or address |
| byAddress | <code>boolean</code> | <code>false</code> | a flag to tell whether to look up by symbol or address |

<a name="module_nahmii-sdk--NahmiiProvider+getNahmiiBalances"></a>

#### nahmiiProvider.getNahmiiBalances(address) ⇒ <code>Promise</code>
Retrieves the balances for all available tokens for the specified wallet address.

**Kind**: instance method of [<code>NahmiiProvider</code>](#exp_module_nahmii-sdk--NahmiiProvider)  
**Returns**: <code>Promise</code> - A promise that resolves into a array of balance information.  

| Param | Type |
| --- | --- |
| address | <code>Address</code> | 

<a name="module_nahmii-sdk--NahmiiProvider+getPendingPayments"></a>

#### nahmiiProvider.getPendingPayments() ⇒ <code>Promise</code>
Retrieves all pending payments that have not yet been effectuated by the
server.

**Kind**: instance method of [<code>NahmiiProvider</code>](#exp_module_nahmii-sdk--NahmiiProvider)  
**Returns**: <code>Promise</code> - A promise that resolves into an array of registered payments  
<a name="module_nahmii-sdk--NahmiiProvider+registerPayment"></a>

#### nahmiiProvider.registerPayment(payment) ⇒ <code>Promise</code>
Registers a payment with the server to have it effectuated. The payment
is expected to be hashed and signed according to the _hubii nahmii_
protocol.

**Kind**: instance method of [<code>NahmiiProvider</code>](#exp_module_nahmii-sdk--NahmiiProvider)  
**Returns**: <code>Promise</code> - A promise that resolves into a registered payment payload  

| Param | Description |
| --- | --- |
| payment | A JSON object of a serialized signed Payment |

<a name="module_nahmii-sdk--NahmiiProvider+effectuatePayment"></a>

#### nahmiiProvider.effectuatePayment(receipt) ⇒ <code>Promise</code>
Registers a receipt with the server to effectuate the transfer. The
receipt is expected to be hashed and signed according to the
_hubii nahmii_ protocol.

**Kind**: instance method of [<code>NahmiiProvider</code>](#exp_module_nahmii-sdk--NahmiiProvider)  
**Returns**: <code>Promise</code> - A promise that resolved into a receipt registration payload  

| Param | Description |
| --- | --- |
| receipt | A JSON object of a serialized signed Receipt |

<a name="module_nahmii-sdk--NahmiiProvider+getAllReceipts"></a>

#### nahmiiProvider.getAllReceipts() ⇒ <code>Promise</code>
Retrieves all receipts for effectuated payments from the server.

**Kind**: instance method of [<code>NahmiiProvider</code>](#exp_module_nahmii-sdk--NahmiiProvider)  
**Returns**: <code>Promise</code> - A promise that resolves into an array of payment receipts  
<a name="module_nahmii-sdk--NahmiiProvider+getWalletReceipts"></a>

#### nahmiiProvider.getWalletReceipts(address, [fromNonce], [limit], [asc]) ⇒ <code>Promise</code>
Retrieves all receipts for effectuated payments using filter/pagnination criteria.

**Kind**: instance method of [<code>NahmiiProvider</code>](#exp_module_nahmii-sdk--NahmiiProvider)  
**Returns**: <code>Promise</code> - A promise that resolves into an array of payment receipts  

| Param | Type | Default | Description |
| --- | --- | --- | --- |
| address | <code>Address</code> |  | Filter payment receipts for a specific wallet address. |
| [fromNonce] | <code>number</code> |  | Filter payment receipts greater or equal to specific nonce. |
| [limit] | <code>number</code> |  | The max number of payment receipts to return. |
| [asc] | <code>boolean</code> | <code>false</code> | Return payment receipts in asc order. |

<a name="module_nahmii-sdk--NahmiiProvider+getTransactionConfirmation"></a>

#### nahmiiProvider.getTransactionConfirmation(transactionHash, [timeout]) ⇒ <code>Promise.&lt;Object&gt;</code>
Waits for a transaction to be mined, polling every second.
Rejects if a transaction is mined, but fails to execute, for example in an out of gas scenario.

**Kind**: instance method of [<code>NahmiiProvider</code>](#exp_module_nahmii-sdk--NahmiiProvider)  
**See**: https://docs.ethers.io/ethers.js/html/api-providers.html#transaction-receipts  

| Param | Type | Default | Description |
| --- | --- | --- | --- |
| transactionHash | <code>string</code> |  |  |
| [timeout] | <code>number</code> | <code>60</code> | Seconds to wait before timing out |

**Example**  
```js
const {hash} = await wallet.depositEth('1.1', {gasLimit: 200000});
const transactionReceipt = await getTransactionConfirmation(hash);
```
<a name="module_nahmii-sdk--NahmiiProvider.from"></a>

#### NahmiiProvider.from(nahmiiBaseUrl, apiAppId, apiAppSecret) ⇒ <code>Promise.&lt;NahmiiProvider&gt;</code>
Factory method for creating a new NahmiiProvider automatically configured
from the specified nahmii cluster.

**Kind**: static method of [<code>NahmiiProvider</code>](#exp_module_nahmii-sdk--NahmiiProvider)  

| Param | Type | Description |
| --- | --- | --- |
| nahmiiBaseUrl | <code>string</code> | The base URL (domain name) for the nahmii API |
| apiAppId | <code>string</code> | nahmii API app-ID |
| apiAppSecret | <code>string</code> | nahmii API app-secret |
<|MERGE_RESOLUTION|>--- conflicted
+++ resolved
@@ -4,21 +4,6 @@
 
 * [nahmii-sdk](#module_nahmii-sdk)
     * [NahmiiProvider](#exp_module_nahmii-sdk--NahmiiProvider) ⏏
-<<<<<<< HEAD
-        * [new NahmiiProvider(nahmiiBaseUrl, apiAppId, apiAppSecret)](#new_module_nahmii-sdk--NahmiiProvider_new)
-        * [.isUpdating](#module_nahmii-sdk--NahmiiProvider+isUpdating) ⇒ <code>boolean</code>
-        * [.startUpdate()](#module_nahmii-sdk--NahmiiProvider+startUpdate)
-        * [.stopUpdate()](#module_nahmii-sdk--NahmiiProvider+stopUpdate)
-        * [.getApiAccessToken()](#module_nahmii-sdk--NahmiiProvider+getApiAccessToken) ⇒ <code>Promise</code>
-        * [.getSupportedTokens()](#module_nahmii-sdk--NahmiiProvider+getSupportedTokens) ⇒ <code>Promise</code>
-        * [.getNahmiiBalances(address)](#module_nahmii-sdk--NahmiiProvider+getNahmiiBalances) ⇒ <code>Promise</code>
-        * [.getPendingPayments()](#module_nahmii-sdk--NahmiiProvider+getPendingPayments) ⇒ <code>Promise</code>
-        * [.registerPayment(payment)](#module_nahmii-sdk--NahmiiProvider+registerPayment) ⇒ <code>Promise</code>
-        * [.effectuatePayment(receipt)](#module_nahmii-sdk--NahmiiProvider+effectuatePayment) ⇒ <code>Promise</code>
-        * [.getAllReceipts()](#module_nahmii-sdk--NahmiiProvider+getAllReceipts) ⇒ <code>Promise</code>
-        * [.getWalletReceipts(address, [fromNonce], [limit], [asc])](#module_nahmii-sdk--NahmiiProvider+getWalletReceipts) ⇒ <code>Promise</code>
-        * [.getTransactionConfirmation(transactionHash, [timeout])](#module_nahmii-sdk--NahmiiProvider+getTransactionConfirmation) ⇒ <code>Promise.&lt;Object&gt;</code>
-=======
         * [new NahmiiProvider(nahmiiBaseUrl, apiAppId, apiAppSecret, nodeUrl, network)](#new_module_nahmii-sdk--NahmiiProvider_new)
         * _instance_
             * [.isUpdating](#module_nahmii-sdk--NahmiiProvider+isUpdating) ⇒ <code>boolean</code>
@@ -32,11 +17,10 @@
             * [.registerPayment(payment)](#module_nahmii-sdk--NahmiiProvider+registerPayment) ⇒ <code>Promise</code>
             * [.effectuatePayment(receipt)](#module_nahmii-sdk--NahmiiProvider+effectuatePayment) ⇒ <code>Promise</code>
             * [.getAllReceipts()](#module_nahmii-sdk--NahmiiProvider+getAllReceipts) ⇒ <code>Promise</code>
-            * [.getWalletReceipts(address, fromNonce, limit, asc)](#module_nahmii-sdk--NahmiiProvider+getWalletReceipts) ⇒ <code>Promise</code>
+            * [.getWalletReceipts(address, [fromNonce], [limit], [asc])](#module_nahmii-sdk--NahmiiProvider+getWalletReceipts) ⇒ <code>Promise</code>
             * [.getTransactionConfirmation(transactionHash, [timeout])](#module_nahmii-sdk--NahmiiProvider+getTransactionConfirmation) ⇒ <code>Promise.&lt;Object&gt;</code>
         * _static_
             * [.from(nahmiiBaseUrl, apiAppId, apiAppSecret)](#module_nahmii-sdk--NahmiiProvider.from) ⇒ <code>Promise.&lt;NahmiiProvider&gt;</code>
->>>>>>> 5b451573
 
 <a name="exp_module_nahmii-sdk--NahmiiProvider"></a>
 
@@ -176,7 +160,8 @@
 <a name="module_nahmii-sdk--NahmiiProvider+getWalletReceipts"></a>
 
 #### nahmiiProvider.getWalletReceipts(address, [fromNonce], [limit], [asc]) ⇒ <code>Promise</code>
-Retrieves all receipts for effectuated payments using filter/pagnination criteria.
+Retrieves all receipts for effectuated payments using filter/pagination
+criteria.
 
 **Kind**: instance method of [<code>NahmiiProvider</code>](#exp_module_nahmii-sdk--NahmiiProvider)  
 **Returns**: <code>Promise</code> - A promise that resolves into an array of payment receipts  
