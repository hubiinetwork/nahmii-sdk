<a name="module_nahmii-sdk"></a>

## nahmii-sdk

* [nahmii-sdk](#module_nahmii-sdk)
    * [NahmiiProvider](#exp_module_nahmii-sdk--NahmiiProvider) ⏏
        * [new NahmiiProvider(nahmiiBaseUrl, apiAppId, apiAppSecret)](#new_module_nahmii-sdk--NahmiiProvider_new)
        * [.isUpdating](#module_nahmii-sdk--NahmiiProvider+isUpdating) ⇒ <code>boolean</code>
        * [.startUpdate()](#module_nahmii-sdk--NahmiiProvider+startUpdate)
        * [.stopUpdate()](#module_nahmii-sdk--NahmiiProvider+stopUpdate)
        * [.getApiAccessToken()](#module_nahmii-sdk--NahmiiProvider+getApiAccessToken) ⇒ <code>Promise</code>
        * [.getSupportedTokens()](#module_nahmii-sdk--NahmiiProvider+getSupportedTokens) ⇒ <code>Promise</code>
        * [.getNahmiiBalances(address)](#module_nahmii-sdk--NahmiiProvider+getNahmiiBalances) ⇒ <code>Promise</code>
        * [.getPendingPayments()](#module_nahmii-sdk--NahmiiProvider+getPendingPayments) ⇒ <code>Promise</code>
        * [.registerPayment(payment)](#module_nahmii-sdk--NahmiiProvider+registerPayment) ⇒ <code>Promise</code>
        * [.effectuatePayment(receipt)](#module_nahmii-sdk--NahmiiProvider+effectuatePayment) ⇒ <code>Promise</code>
        * [.getAllReceipts()](#module_nahmii-sdk--NahmiiProvider+getAllReceipts) ⇒ <code>Promise</code>
<<<<<<< HEAD
        * [.getWalletReceipts(address, [fromNonce], [limit], [asc])](#module_nahmii-sdk--NahmiiProvider+getWalletReceipts) ⇒ <code>Promise</code>
        * [.getTransactionConfirmation()](#module_nahmii-sdk--NahmiiProvider+getTransactionConfirmation) ⇒ <code>Promise</code>
=======
        * [.getWalletReceipts(address, fromNonce, limit, asc)](#module_nahmii-sdk--NahmiiProvider+getWalletReceipts) ⇒ <code>Promise</code>
        * [.getTransactionConfirmation(transactionHash, [timeout])](#module_nahmii-sdk--NahmiiProvider+getTransactionConfirmation) ⇒ <code>Promise.&lt;Object&gt;</code>
>>>>>>> 7efe1f8c

<a name="exp_module_nahmii-sdk--NahmiiProvider"></a>

### NahmiiProvider ⏏
NahmiiProvider
A class providing low-level access to the _hubii nahmii_ APIs.

**Kind**: Exported class  
<a name="new_module_nahmii-sdk--NahmiiProvider_new"></a>

#### new NahmiiProvider(nahmiiBaseUrl, apiAppId, apiAppSecret)
Construct a new NahmiiProvider.


| Param | Type | Description |
| --- | --- | --- |
| nahmiiBaseUrl | <code>string</code> | The base URL (domain name) for the nahmii API |
| apiAppId | <code>string</code> | nahmii API app-ID |
| apiAppSecret | <code>string</code> | nahmii API app-secret |

<a name="module_nahmii-sdk--NahmiiProvider+isUpdating"></a>

#### nahmiiProvider.isUpdating ⇒ <code>boolean</code>
Returns the state of the API access token update process.

**Kind**: instance property of [<code>NahmiiProvider</code>](#exp_module_nahmii-sdk--NahmiiProvider)  
**Returns**: <code>boolean</code> - True if the update is running, false otherwise.  
<a name="module_nahmii-sdk--NahmiiProvider+startUpdate"></a>

#### nahmiiProvider.startUpdate()
Force provider to start updating the API access token once a minute. The
update will continue until stopUpdate() is called.
Using any methods that require an API access token will automatically
start the update process.

**Kind**: instance method of [<code>NahmiiProvider</code>](#exp_module_nahmii-sdk--NahmiiProvider)  
<a name="module_nahmii-sdk--NahmiiProvider+stopUpdate"></a>

#### nahmiiProvider.stopUpdate()
Stops the automatic update of API access tokens. This should be called
when you want to terminate/delete the provider to ensure there are no
lingering references.

**Kind**: instance method of [<code>NahmiiProvider</code>](#exp_module_nahmii-sdk--NahmiiProvider)  
<a name="module_nahmii-sdk--NahmiiProvider+getApiAccessToken"></a>

#### nahmiiProvider.getApiAccessToken() ⇒ <code>Promise</code>
Resolves into the current token, or will obtain a new token from the
server as needed.

**Kind**: instance method of [<code>NahmiiProvider</code>](#exp_module_nahmii-sdk--NahmiiProvider)  
**Returns**: <code>Promise</code> - A promise that resolves into an API access token  
<a name="module_nahmii-sdk--NahmiiProvider+getSupportedTokens"></a>

#### nahmiiProvider.getSupportedTokens() ⇒ <code>Promise</code>
Retrieves the list of tokens (currencies) supported by _hubii nahmii_.

**Kind**: instance method of [<code>NahmiiProvider</code>](#exp_module_nahmii-sdk--NahmiiProvider)  
**Returns**: <code>Promise</code> - A promise that resolves into an array of token definitions.  
<a name="module_nahmii-sdk--NahmiiProvider+getNahmiiBalances"></a>

#### nahmiiProvider.getNahmiiBalances(address) ⇒ <code>Promise</code>
Retrieves the balances for all available tokens for the specified wallet address.

**Kind**: instance method of [<code>NahmiiProvider</code>](#exp_module_nahmii-sdk--NahmiiProvider)  
**Returns**: <code>Promise</code> - A promise that resolves into a array of balance information.  

| Param | Type |
| --- | --- |
| address | <code>Address</code> | 

<a name="module_nahmii-sdk--NahmiiProvider+getPendingPayments"></a>

#### nahmiiProvider.getPendingPayments() ⇒ <code>Promise</code>
Retrieves all pending payments that have not yet been effectuated by the
server.

**Kind**: instance method of [<code>NahmiiProvider</code>](#exp_module_nahmii-sdk--NahmiiProvider)  
**Returns**: <code>Promise</code> - A promise that resolves into an array of registered payments  
<a name="module_nahmii-sdk--NahmiiProvider+registerPayment"></a>

#### nahmiiProvider.registerPayment(payment) ⇒ <code>Promise</code>
Registers a payment with the server to have it effectuated. The payment
is expected to be hashed and signed according to the _hubii nahmii_
protocol.

**Kind**: instance method of [<code>NahmiiProvider</code>](#exp_module_nahmii-sdk--NahmiiProvider)  
**Returns**: <code>Promise</code> - A promise that resolves into a registered payment payload  

| Param | Description |
| --- | --- |
| payment | A JSON object of a serialized signed Payment |

<a name="module_nahmii-sdk--NahmiiProvider+effectuatePayment"></a>

#### nahmiiProvider.effectuatePayment(receipt) ⇒ <code>Promise</code>
Registers a receipt with the server to effectuate the transfer. The
receipt is expected to be hashed and signed according to the
_hubii nahmii_ protocol.

**Kind**: instance method of [<code>NahmiiProvider</code>](#exp_module_nahmii-sdk--NahmiiProvider)  
**Returns**: <code>Promise</code> - A promise that resolved into a receipt registration payload  

| Param | Description |
| --- | --- |
| receipt | A JSON object of a serialized signed Receipt |

<a name="module_nahmii-sdk--NahmiiProvider+getAllReceipts"></a>

#### nahmiiProvider.getAllReceipts() ⇒ <code>Promise</code>
Retrieves all receipts for effectuated payments from the server.

**Kind**: instance method of [<code>NahmiiProvider</code>](#exp_module_nahmii-sdk--NahmiiProvider)  
**Returns**: <code>Promise</code> - A promise that resolves into an array of payment receipts  
<a name="module_nahmii-sdk--NahmiiProvider+getWalletReceipts"></a>

#### nahmiiProvider.getWalletReceipts(address, fromNonce, limit, asc) ⇒ <code>Promise</code>
Retrieves all receipts for effectuated payments using filter/pagnination criteria.

**Kind**: instance method of [<code>NahmiiProvider</code>](#exp_module_nahmii-sdk--NahmiiProvider)  
**Returns**: <code>Promise</code> - A promise that resolves into an array of payment receipts  

| Param | Type | Description |
| --- | --- | --- |
| address | <code>Address</code> | Filter payment receipts for a specific wallet address. |
| fromNonce | <code>number</code> | Filter payment receipts greater or equal to specific nonce. |
| limit | <code>number</code> | The max number of payment receipts to return. |
| asc | <code>boolean</code> | Return payment receipts in asc order. The default order is desc. |

<a name="module_nahmii-sdk--NahmiiProvider+getTransactionConfirmation"></a>

#### nahmiiProvider.getTransactionConfirmation(transactionHash, [timeout]) ⇒ <code>Promise.&lt;Object&gt;</code>
Waits for a transaction to be mined, polling every second. 
Rejects if a transaction is mined, but fails to execute, for example in an out of gas scenario.

**Kind**: instance method of [<code>NahmiiProvider</code>](#exp_module_nahmii-sdk--NahmiiProvider)  
<<<<<<< HEAD
**Returns**: <code>Promise</code> - A promise that resolves into an a transaction receipt  

<a name="module_nahmii-sdk--NahmiiProvider+getWalletReceipts"></a>

#### nahmiiProvider.getWalletReceipts(address, [fromNonce], [limit], [asc]) ⇒ <code>Promise</code>
Retrieves all receipts for effectuated payments using filter/pagnination criteria.

**Kind**: instance method of [<code>NahmiiProvider</code>](#exp_module_nahmii-sdk--NahmiiProvider)  
**Returns**: <code>Promise</code> - A promise that resolves into an array of payment receipts  

| Param | Type | Default | Description |
| --- | --- | --- | --- |
| address | <code>Address</code> |  | Filter payment receipts for a specific wallet address. |
| [fromNonce] | <code>number</code> |  | Filter payment receipts greater or equal to specific nonce. |
| [limit] | <code>number</code> |  | The max number of payment receipts to return. |
| [asc] | <code>boolean</code> | <code>false</code> | Return payment receipts in asc order. |
=======
**See**: https://docs.ethers.io/ethers.js/html/api-providers.html#transaction-receipts  

| Param | Type | Default | Description |
| --- | --- | --- | --- |
| transactionHash | <code>string</code> |  |  |
| [timeout] | <code>number</code> | <code>60</code> | Seconds to wait before timing out |

**Example**  
```js
const {hash} = await wallet.depositEth('1.1', {gasLimit: 200000});
const transactionReceipt = await getTransactionConfirmation(hash);
```
>>>>>>> 7efe1f8c
<|MERGE_RESOLUTION|>--- conflicted
+++ resolved
@@ -15,13 +15,8 @@
         * [.registerPayment(payment)](#module_nahmii-sdk--NahmiiProvider+registerPayment) ⇒ <code>Promise</code>
         * [.effectuatePayment(receipt)](#module_nahmii-sdk--NahmiiProvider+effectuatePayment) ⇒ <code>Promise</code>
         * [.getAllReceipts()](#module_nahmii-sdk--NahmiiProvider+getAllReceipts) ⇒ <code>Promise</code>
-<<<<<<< HEAD
         * [.getWalletReceipts(address, [fromNonce], [limit], [asc])](#module_nahmii-sdk--NahmiiProvider+getWalletReceipts) ⇒ <code>Promise</code>
-        * [.getTransactionConfirmation()](#module_nahmii-sdk--NahmiiProvider+getTransactionConfirmation) ⇒ <code>Promise</code>
-=======
-        * [.getWalletReceipts(address, fromNonce, limit, asc)](#module_nahmii-sdk--NahmiiProvider+getWalletReceipts) ⇒ <code>Promise</code>
         * [.getTransactionConfirmation(transactionHash, [timeout])](#module_nahmii-sdk--NahmiiProvider+getTransactionConfirmation) ⇒ <code>Promise.&lt;Object&gt;</code>
->>>>>>> 7efe1f8c
 
 <a name="exp_module_nahmii-sdk--NahmiiProvider"></a>
 
@@ -138,31 +133,6 @@
 **Returns**: <code>Promise</code> - A promise that resolves into an array of payment receipts  
 <a name="module_nahmii-sdk--NahmiiProvider+getWalletReceipts"></a>
 
-#### nahmiiProvider.getWalletReceipts(address, fromNonce, limit, asc) ⇒ <code>Promise</code>
-Retrieves all receipts for effectuated payments using filter/pagnination criteria.
-
-**Kind**: instance method of [<code>NahmiiProvider</code>](#exp_module_nahmii-sdk--NahmiiProvider)  
-**Returns**: <code>Promise</code> - A promise that resolves into an array of payment receipts  
-
-| Param | Type | Description |
-| --- | --- | --- |
-| address | <code>Address</code> | Filter payment receipts for a specific wallet address. |
-| fromNonce | <code>number</code> | Filter payment receipts greater or equal to specific nonce. |
-| limit | <code>number</code> | The max number of payment receipts to return. |
-| asc | <code>boolean</code> | Return payment receipts in asc order. The default order is desc. |
-
-<a name="module_nahmii-sdk--NahmiiProvider+getTransactionConfirmation"></a>
-
-#### nahmiiProvider.getTransactionConfirmation(transactionHash, [timeout]) ⇒ <code>Promise.&lt;Object&gt;</code>
-Waits for a transaction to be mined, polling every second. 
-Rejects if a transaction is mined, but fails to execute, for example in an out of gas scenario.
-
-**Kind**: instance method of [<code>NahmiiProvider</code>](#exp_module_nahmii-sdk--NahmiiProvider)  
-<<<<<<< HEAD
-**Returns**: <code>Promise</code> - A promise that resolves into an a transaction receipt  
-
-<a name="module_nahmii-sdk--NahmiiProvider+getWalletReceipts"></a>
-
 #### nahmiiProvider.getWalletReceipts(address, [fromNonce], [limit], [asc]) ⇒ <code>Promise</code>
 Retrieves all receipts for effectuated payments using filter/pagnination criteria.
 
@@ -175,7 +145,14 @@
 | [fromNonce] | <code>number</code> |  | Filter payment receipts greater or equal to specific nonce. |
 | [limit] | <code>number</code> |  | The max number of payment receipts to return. |
 | [asc] | <code>boolean</code> | <code>false</code> | Return payment receipts in asc order. |
-=======
+
+<a name="module_nahmii-sdk--NahmiiProvider+getTransactionConfirmation"></a>
+
+#### nahmiiProvider.getTransactionConfirmation(transactionHash, [timeout]) ⇒ <code>Promise.&lt;Object&gt;</code>
+Waits for a transaction to be mined, polling every second. 
+Rejects if a transaction is mined, but fails to execute, for example in an out of gas scenario.
+
+**Kind**: instance method of [<code>NahmiiProvider</code>](#exp_module_nahmii-sdk--NahmiiProvider)  
 **See**: https://docs.ethers.io/ethers.js/html/api-providers.html#transaction-receipts  
 
 | Param | Type | Default | Description |
@@ -187,5 +164,4 @@
 ```js
 const {hash} = await wallet.depositEth('1.1', {gasLimit: 200000});
 const transactionReceipt = await getTransactionConfirmation(hash);
-```
->>>>>>> 7efe1f8c
+```