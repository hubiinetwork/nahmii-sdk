{
  "name": "nahmii-sdk",
<<<<<<< HEAD
  "version": "1.0.0-beta.22",
=======
  "version": "1.0.0-beta.38",
>>>>>>> 5b451573
  "description": "Javascript SDK for using hubii nahmii APIs",
  "main": "index.js",
  "scripts": {
    "build": "npm run build:docs",
    "build:docs": "npm run build:docs:provider && npm run build:docs:wallet && npm run build:docs:payment && npm run build:docs:receipt && npm run build:docs:monetary-amount && npm run build:docs:utils && npm run build:docs:erc20 && npm run build:docs:settlement && npm run build:docs:driip-settlement && npm run build:docs:null-settlement",
    "build:docs:provider": "jsdoc2md lib/nahmii-provider.js > Docs/nahmii-provider.md",
    "build:docs:wallet": "jsdoc2md lib/wallet/wallet.js > Docs/wallet.md",
    "build:docs:payment": "jsdoc2md lib/payment.js > Docs/payment.md",
    "build:docs:receipt": "jsdoc2md lib/receipt.js > Docs/receipt.md",
    "build:docs:monetary-amount": "jsdoc2md lib/monetary-amount.js > Docs/monetary-amount.md",
    "build:docs:utils": "jsdoc2md lib/utils.js > Docs/utils.md",
    "build:docs:erc20": "jsdoc2md lib/erc20/erc20-contract.js > Docs/erc20-contract.md",
    "build:docs:settlement": "jsdoc2md lib/settlement/settlement.js > Docs/settlement.md",
    "build:docs:driip-settlement": "jsdoc2md lib/settlement/driip-settlement.js > Docs/driip-settlement.md",
    "build:docs:null-settlement": "jsdoc2md lib/settlement/null-settlement.js > Docs/null-settlement.md",
    "test": "nyc mocha 'lib/**/*.spec.js' --exit",
    "test:watch": "npm run test -- --watch",
    "lint": "eslint --ignore-path .gitignore .",
    "lint:fix": "npm run lint -- --fix"
  },
  "pre-commit": [
    "lint",
    "test"
  ],
  "repository": {
    "type": "git",
    "url": "git+https://github.com/hubiinetwork/nahmii-sdk.git"
  },
  "keywords": [
    "hubii",
    "nahmii",
    "sdk",
    "js",
    "blockchain",
    "ethereum",
    "layer2"
  ],
  "author": "Morten Fjeldstad <morten@hubii.com>",
  "license": "LGPL-3.0",
  "bugs": {
    "url": "https://github.com/hubiinetwork/nahmii-sdk/issues"
  },
  "homepage": "https://github.com/hubiinetwork/nahmii-sdk#readme",
  "devDependencies": {
    "@hubiinetwork/eslint-config": "github:hubiinetwork/eslint-config",
    "chai": "^4.1.2",
    "chai-as-promised": "^7.1.1",
    "eslint": "^5.6.1",
    "jsdoc-to-markdown": "^4.0.1",
    "mocha": "^5.2.0",
    "nock": "^9.6.1",
    "nyc": "^12.0.2",
    "pre-commit": "^1.2.2",
    "proxyquire": "^2.0.1",
    "sinon": "^6.1.5",
    "sinon-chai": "^3.2.0"
  },
  "dependencies": {
    "ethereumjs-util": "^5.2.0",
    "ethers": "4.0.18",
    "keythereum": "^1.0.4",
    "lodash.get": "^4.4.2",
    "node-yaml": "^3.1.1",
    "superagent": "^3.8.3",
    "web3-utils": "1.0.0-beta.37",
    "yargs": "^12.0.1"
  }
}<|MERGE_RESOLUTION|>--- conflicted
+++ resolved
@@ -1,10 +1,6 @@
 {
   "name": "nahmii-sdk",
-<<<<<<< HEAD
-  "version": "1.0.0-beta.22",
-=======
-  "version": "1.0.0-beta.38",
->>>>>>> 5b451573
+  "version": "1.0.0-beta.39",
   "description": "Javascript SDK for using hubii nahmii APIs",
   "main": "index.js",
   "scripts": {
