{
  "name": "nahmii-sdk",
<<<<<<< HEAD
  "version": "3.1.0",
=======
  "version": "3.0.6",
>>>>>>> e0807d02
  "description": "Javascript SDK for using hubii nahmii APIs",
  "main": "index.js",
  "scripts": {
    "build": "npm run build:docs",
    "build:docs": "npm run build:docs:provider && npm run build:docs:wallet && npm run build:docs:payment && npm run build:docs:receipt && npm run build:docs:monetary-amount && npm run build:docs:utils && npm run build:docs:erc20 && npm run build:docs:settlement && npm run build:docs:driip-settlement && npm run build:docs:null-settlement && npm run build:docs:event-provider && npm run build:docs:nahmii-contract",
    "build:docs:provider": "jsdoc2md lib/nahmii-provider.js > Docs/nahmii-provider.md",
    "build:docs:event-provider": "jsdoc2md lib/event-provider/index.js > Docs/nahmii-event-provider.md",
    "build:docs:wallet": "jsdoc2md lib/wallet/wallet.js > Docs/wallet.md",
    "build:docs:payment": "jsdoc2md lib/payment.js > Docs/payment.md",
    "build:docs:receipt": "jsdoc2md lib/receipt.js > Docs/receipt.md",
    "build:docs:monetary-amount": "jsdoc2md lib/monetary-amount.js > Docs/monetary-amount.md",
    "build:docs:utils": "jsdoc2md lib/utils.js > Docs/utils.md",
    "build:docs:erc20": "jsdoc2md lib/erc20/erc20-contract.js > Docs/erc20-contract.md",
    "build:docs:settlement": "jsdoc2md lib/settlement/settlement.js > Docs/settlement.md",
    "build:docs:driip-settlement": "jsdoc2md lib/settlement/driip-settlement.js > Docs/driip-settlement.md",
    "build:docs:null-settlement": "jsdoc2md lib/settlement/null-settlement.js > Docs/null-settlement.md",
    "build:docs:nahmii-contract": "jsdoc2md lib/contract/index.js > Docs/nahmii-contract.md",
    "test": "NODE_PATH=$npm_package_peerInstallOptions_prefix/node_modules nyc mocha 'lib/**/*.spec.js' --exit",
    "test:watch": "npm run test -- --watch",
    "lint": "eslint --ignore-path .gitignore .",
    "lint:fix": "npm run lint -- --fix",
    "postinstall": "bash -c \"if [[ '$npm_config_production' == 'true' || '$npm_config_only' == prod* ]] ; then exit 0 ; else npx npm-install-peers ; fi\""
  },
  "pre-commit": [
    "lint",
    "test"
  ],
  "repository": {
    "type": "git",
    "url": "git+https://github.com/hubiinetwork/nahmii-sdk.git"
  },
  "keywords": [
    "hubii",
    "nahmii",
    "sdk",
    "js",
    "blockchain",
    "ethereum",
    "layer2"
  ],
  "author": "Morten Fjeldstad <morten@hubii.com>",
  "license": "LGPL-3.0",
  "bugs": {
    "url": "https://github.com/hubiinetwork/nahmii-sdk/issues"
  },
  "homepage": "https://github.com/hubiinetwork/nahmii-sdk#readme",
  "devDependencies": {
    "@hubiinetwork/eslint-config": "github:hubiinetwork/eslint-config",
    "chai": "^4.1.2",
    "chai-as-promised": "^7.1.1",
    "eslint": "^5.16.0",
    "jsdoc-to-markdown": "^5.0.0",
    "mocha": "^6.2.0",
    "nock": "^10.0.6",
    "npm-install-peers": "^1.2.1",
    "nyc": "^14.1.0",
    "pre-commit": "^1.2.2",
    "proxyquire": "^2.0.1",
    "sinon": "^7.3.1",
    "sinon-chai": "^3.2.0"
  },
  "dependencies": {
    "bson": "^4.0.2",
    "ethereumjs-util": "^6.1.0",
    "ethers": "^4.0.36",
    "lodash.get": "^4.4.2",
<<<<<<< HEAD
    "nahmii-contract-abstractions": "2.1.3",
    "nahmii-contract-abstractions-ropsten": "3.1.3",
    "nahmii-ethereum-address": "^2.1.0",
=======
    "nahmii-contract-abstractions": "2.1.4",
    "nahmii-contract-abstractions-ropsten": "3.1.4",
>>>>>>> e0807d02
    "socket.io-client": "^2.2.0",
    "superagent": "^5.1.0",
    "uuid": "^3.3.2",
    "web3-utils": "1.0.0-beta.55"
  },
  "peerDependencies": {
    "bson": ">=1.1.1",
    "ethers": "~4.0.0",
    "nahmii-ethereum-address": "^2.0.1"
  },
  "peerInstallOptions": {
    "prefix": "./peer_modules"
  }
}<|MERGE_RESOLUTION|>--- conflicted
+++ resolved
@@ -1,10 +1,6 @@
 {
   "name": "nahmii-sdk",
-<<<<<<< HEAD
   "version": "3.1.0",
-=======
-  "version": "3.0.6",
->>>>>>> e0807d02
   "description": "Javascript SDK for using hubii nahmii APIs",
   "main": "index.js",
   "scripts": {
@@ -71,14 +67,9 @@
     "ethereumjs-util": "^6.1.0",
     "ethers": "^4.0.36",
     "lodash.get": "^4.4.2",
-<<<<<<< HEAD
-    "nahmii-contract-abstractions": "2.1.3",
-    "nahmii-contract-abstractions-ropsten": "3.1.3",
     "nahmii-ethereum-address": "^2.1.0",
-=======
     "nahmii-contract-abstractions": "2.1.4",
     "nahmii-contract-abstractions-ropsten": "3.1.4",
->>>>>>> e0807d02
     "socket.io-client": "^2.2.0",
     "superagent": "^5.1.0",
     "uuid": "^3.3.2",
