--- conflicted
+++ resolved
@@ -1,10 +1,6 @@
 {
   "name": "nahmii-sdk",
-<<<<<<< HEAD
-  "version": "1.0.0-beta.46",
-=======
-  "version": "1.0.0-beta.47",
->>>>>>> b676ff59
+  "version": "1.0.0-beta.48",
   "description": "Javascript SDK for using hubii nahmii APIs",
   "main": "index.js",
   "scripts": {
