{
  "name": "nahmii-sdk",
<<<<<<< HEAD
  "version": "1.0.0-beta.7",
=======
  "version": "1.0.0-beta.8",
>>>>>>> f727aedc
  "description": "Javascript SDK for using hubii nahmii APIs",
  "main": "index.js",
  "scripts": {
    "build": "npm run build:docs",
    "build:docs": "npm run build:docs:provider && npm run build:docs:wallet && npm run build:docs:payment && npm run build:docs:receipt && npm run build:docs:monetary-amount && npm run build:docs:utils",
    "build:docs:provider": "jsdoc2md lib/nahmii-provider.js > Docs/nahmii-provider.md",
    "build:docs:wallet": "jsdoc2md lib/wallet.js > Docs/wallet.md",
    "build:docs:payment": "jsdoc2md lib/payment.js > Docs/payment.md",
    "build:docs:receipt": "jsdoc2md lib/receipt.js > Docs/receipt.md",
    "build:docs:monetary-amount": "jsdoc2md lib/monetary-amount.js > Docs/monetary-amount.md",
    "build:docs:utils": "jsdoc2md lib/utils.js > Docs/utils.md",
    "test": "nyc mocha lib/**/*.spec.js --exit",
    "test:watch": "nyc mocha lib/**/*.spec.js --exit --watch",
    "lint": "eslint --ignore-path .gitignore --fix ."
  },
  "pre-commit": ["lint"],
  "repository": {
    "type": "git",
    "url": "git+https://github.com/hubiinetwork/nahmii-sdk.git"
  },
  "keywords": [
    "hubii",
    "nahmii",
    "sdk",
    "js",
    "blockchain",
    "ethereum",
    "layer2"
  ],
  "author": "Morten Fjeldstad <morten@hubii.com>",
  "license": "LGPL-3.0",
  "bugs": {
    "url": "https://github.com/hubiinetwork/nahmii-sdk/issues"
  },
  "homepage": "https://github.com/hubiinetwork/nahmii-sdk#readme",
  "devDependencies": {
    "@hubiinetwork/eslint-config": "github:hubiinetwork/eslint-config",
    "chai": "^4.1.2",
    "eslint": "^5.6.1",
    "mocha": "^5.2.0",
    "nock": "^9.6.1",
    "nyc": "^12.0.2",
    "pre-commit": "^1.2.2",
    "proxyquire": "^2.0.1",
    "sinon": "^6.1.5",
    "sinon-chai": "^3.2.0"
  },
  "dependencies": {
    "ethereumjs-util": "^5.2.0",
    "ethers": "^3.0.26",
    "jsdoc-to-markdown": "^4.0.1",
    "keythereum": "^1.0.4",
    "lodash.get": "^4.4.2",
    "node-yaml": "^3.1.1",
    "superagent": "^3.8.3",
    "web3-utils": "^1.0.0-beta.35",
    "yargs": "^12.0.1"
  }
}<|MERGE_RESOLUTION|>--- conflicted
+++ resolved
@@ -1,10 +1,6 @@
 {
   "name": "nahmii-sdk",
-<<<<<<< HEAD
-  "version": "1.0.0-beta.7",
-=======
-  "version": "1.0.0-beta.8",
->>>>>>> f727aedc
+  "version": "1.0.0-beta.9",
   "description": "Javascript SDK for using hubii nahmii APIs",
   "main": "index.js",
   "scripts": {
