{
  "name": "nahmii-sdk",
<<<<<<< HEAD
  "version": "1.0.0-beta.19",
=======
  "version": "1.0.0-beta.21",
>>>>>>> 7efe1f8c
  "description": "Javascript SDK for using hubii nahmii APIs",
  "main": "index.js",
  "scripts": {
    "build": "npm run build:docs",
    "build:docs": "npm run build:docs:provider && npm run build:docs:wallet && npm run build:docs:payment && npm run build:docs:receipt && npm run build:docs:monetary-amount && npm run build:docs:utils",
    "build:docs:provider": "jsdoc2md lib/nahmii-provider.js > Docs/nahmii-provider.md",
    "build:docs:wallet": "jsdoc2md lib/wallet.js > Docs/wallet.md",
    "build:docs:payment": "jsdoc2md lib/payment.js > Docs/payment.md",
    "build:docs:receipt": "jsdoc2md lib/receipt.js > Docs/receipt.md",
    "build:docs:monetary-amount": "jsdoc2md lib/monetary-amount.js > Docs/monetary-amount.md",
    "build:docs:utils": "jsdoc2md lib/utils.js > Docs/utils.md",
    "test": "nyc mocha lib/**/*.spec.js --exit",
    "test:watch": "nyc mocha lib/**/*.spec.js --exit --watch",
    "lint": "eslint --ignore-path .gitignore .",
    "lint:fix": "eslint --ignore-path .gitignore --fix ."
  },
  "pre-commit": [
    "lint",
    "test"
  ],
  "repository": {
    "type": "git",
    "url": "git+https://github.com/hubiinetwork/nahmii-sdk.git"
  },
  "keywords": [
    "hubii",
    "nahmii",
    "sdk",
    "js",
    "blockchain",
    "ethereum",
    "layer2"
  ],
  "author": "Morten Fjeldstad <morten@hubii.com>",
  "license": "LGPL-3.0",
  "bugs": {
    "url": "https://github.com/hubiinetwork/nahmii-sdk/issues"
  },
  "homepage": "https://github.com/hubiinetwork/nahmii-sdk#readme",
  "devDependencies": {
    "@hubiinetwork/eslint-config": "github:hubiinetwork/eslint-config",
    "chai": "^4.1.2",
    "eslint": "^5.6.1",
    "mocha": "^5.2.0",
    "nock": "^9.6.1",
    "nyc": "^12.0.2",
    "pre-commit": "^1.2.2",
    "proxyquire": "^2.0.1",
    "sinon": "^6.1.5",
    "sinon-chai": "^3.2.0"
  },
  "dependencies": {
    "chai-as-promised": "^7.1.1",
    "ethereumjs-util": "^5.2.0",
    "ethers": "^4.0.1",
    "jsdoc-to-markdown": "^4.0.1",
    "keythereum": "^1.0.4",
    "lodash.get": "^4.4.2",
    "node-yaml": "^3.1.1",
    "superagent": "^3.8.3",
    "web3-utils": "^1.0.0-beta.35",
    "yargs": "^12.0.1"
  }
}<|MERGE_RESOLUTION|>--- conflicted
+++ resolved
@@ -1,10 +1,6 @@
 {
   "name": "nahmii-sdk",
-<<<<<<< HEAD
-  "version": "1.0.0-beta.19",
-=======
   "version": "1.0.0-beta.21",
->>>>>>> 7efe1f8c
   "description": "Javascript SDK for using hubii nahmii APIs",
   "main": "index.js",
   "scripts": {
