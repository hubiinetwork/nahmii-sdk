--- conflicted
+++ resolved
@@ -5,12 +5,8 @@
 const Payment = require('./lib/payment');
 const Receipt = require('./lib/receipt');
 const MonetaryAmount = require('./lib/monetary-amount');
-<<<<<<< HEAD
-const {SettlementFactory} = require('./lib/settlement');
-=======
 const Currency = require('./lib/currency');
-const {Settlement, DriipSettlement, NullSettlement} = require('./lib/settlement');
->>>>>>> 4e945d07
+const {SettlementFactory, DriipSettlement, NullSettlement} = require('./lib/settlement');
 const utils = require('./lib/utils');
 const Erc20Contract = require('./lib/erc20/erc20-contract');
 const NahmiiContract = require('./lib/contract');
@@ -25,14 +21,10 @@
     Payment,
     Receipt,
     MonetaryAmount,
-<<<<<<< HEAD
     SettlementFactory,
-=======
     Currency,
     DriipSettlement,
     NullSettlement,
-    Settlement,
->>>>>>> 4e945d07
     Erc20Contract,
     NahmiiContract,
     InsufficientFundsError,
