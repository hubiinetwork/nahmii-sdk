'use strict';

const chai = require('chai');
const sinon = require('sinon');
const sinonChai = require('sinon-chai');
const expect = chai.expect;
chai.use(sinonChai);

const proxyquire = require('proxyquire').noPreserveCache().noCallThru();
const ethers = require('ethers');
const Receipt = require('../receipt');
const MonetaryAmount = require('../monetary-amount');

const stubbedProvider = {
    network: {chainId: 3},
    resolveName: sinon.stub()
};

const testTokens = [
    {
        currency: '0x0000000000000000000000000000000000000001',
        symbol: 'TT1',
        decimals: 18
    },
    {
        currency: '0x0000000000000000000000000000000000000002',
        symbol: 'TT2',
        decimals: 5
    }
];

const stubbedDriipSettlementChallengeContract = {
    startChallengeFromPayment: sinon.stub(),
    stopChallenge: sinon.stub(),
    walletProposalMap: sinon.stub(),
    proposalStatus: sinon.stub(),
    challengePhase: sinon.stub(),
    proposalNonce: sinon.stub(),
    proposalExpirationTime: sinon.stub(),
    hasProposalExpired: sinon.stub(),
    proposalStageAmount: sinon.stub()
};

const stubbedDriipSettlementContract = {
    settlePayment: sinon.stub(),
    settlementByWalletAndNonce: sinon.stub()
};

function proxyquireSettlementChallenge() {
    return proxyquire('./driip-settlement', {
        './driip-settlement-challenge-contract': function() {
            return stubbedDriipSettlementChallengeContract;
        },
        './driip-settlement-contract': function() {
            return stubbedDriipSettlementContract;
        }
    });
}


describe('Driip settlement operations', () => {
    const fakeTx = {hash: 'magic tx hash 1'};
    const address0 = '0x0000000000000000000000000000000000000000';
    const address0id = 0;

    let wallet;
    let receipt;
    let driipSettlement;

    beforeEach(() => {
        wallet = {address: '0x0000000000000000000000000000000000000002'};
        receipt = Receipt.from({
            nonce: 1,
            amount: '100',
            currency: {ct: address0, id: 0},
            sender: {wallet: wallet.address, nonce: 2},
            recipient: {wallet: '0x1', nonce: 3}
        });
        const DriipSettlement = proxyquireSettlementChallenge();
        driipSettlement = new DriipSettlement(stubbedProvider);
    });

    afterEach(() => {
        stubbedDriipSettlementChallengeContract.startChallengeFromPayment.reset();
        stubbedDriipSettlementChallengeContract.proposalStatus.reset();
        stubbedDriipSettlementChallengeContract.walletProposalMap.reset();
        stubbedDriipSettlementChallengeContract.challengePhase.reset();
        stubbedDriipSettlementChallengeContract.proposalNonce.reset();
        stubbedDriipSettlementChallengeContract.proposalExpirationTime.reset();
        stubbedDriipSettlementChallengeContract.hasProposalExpired.reset();
        stubbedDriipSettlementChallengeContract.proposalStageAmount.reset();
        stubbedDriipSettlementChallengeContract.stopChallenge.reset();
        stubbedDriipSettlementContract.settlePayment.reset();
        stubbedDriipSettlementContract.settlementByWalletAndNonce.reset();
    });

    [true, null].forEach(t => {
        it(`can start payment challenge period for eth when #hasProposalExpired returns ${t}`, async () => {
            const currency = address0;
            const amount = '1.23';
            const stageAmount = MonetaryAmount.from(ethers.utils.parseUnits(amount, 18), currency, 0);
            stubbedDriipSettlementChallengeContract.startChallengeFromPayment
                .withArgs(receipt.toJSON(), stageAmount.toJSON().amount, {})
                .resolves(fakeTx);
            sinon.stub(driipSettlement, 'hasProposalExpired').resolves(t);
            let tx = await driipSettlement.startChallengeFromPayment(receipt, stageAmount, wallet);
            expect(tx).to.equal(fakeTx);
        });
    });

    it('can not start payment challenge period when current challenge proposal has not expired yet', (done) => {
        const amount = '1.23';
        sinon.stub(driipSettlement, 'hasProposalExpired').resolves(false);
        driipSettlement.startChallengeFromPayment(receipt, amount, wallet).catch(err => {
            expect(err.message).to.match(/not.*start/i);
            expect(err.reasons.length).to.equal(1);
            expect(err.reasons[0].message).to.match(/expired/i);
            done();
        });
    });

    it('can not start payment challenge period when the receipt nonce is less or equal to the latest proposal\'s', (done) => {
        const amount = '1.23';
        sinon.stub(driipSettlement, 'getCurrentProposalNonce').resolves(3);
        driipSettlement.startChallengeFromPayment(receipt, amount, wallet).catch(err => {
            expect(err.message).to.match(/not.*start/i);
            expect(err.reasons.length).to.equal(1);
            expect(err.reasons[0].message).to.match(/restarted/i);
            done();
        });
    });

    it('can stop a driip settlement challenge', async () => {
        stubbedDriipSettlementChallengeContract.stopChallenge
            .withArgs(address0, address0id, {})
            .resolves(fakeTx);
        let tx = await driipSettlement.stopChallenge(wallet, address0, address0id);
        expect(tx).to.equal(fakeTx);
    });

    it('should handle exception when calling #stopChallenge', () => {
        stubbedDriipSettlementChallengeContract.stopChallenge
            .withArgs(address0, address0id, {})
            .rejects(true);
        return driipSettlement.stopChallenge(wallet, address0, address0id).catch(e => {
            expect(e).to.match(/unable.*stop.*/i);
        });
    });

    testTokens.forEach(t => {
        it(`can start payment challenge period for token ${t.symbol}`, async () => {
            const _receipt = Receipt.from({
                ...receipt.toJSON(), 
                currency: {ct: testTokens[1].currency, id: 0}
            });
            const amount = '1.23';
            const stageAmount = MonetaryAmount.from(ethers.utils.parseUnits(amount, 18), t.currency, 0);
            stubbedDriipSettlementChallengeContract.startChallengeFromPayment
                .withArgs(_receipt.toJSON(), stageAmount.toJSON().amount)
                .resolves(fakeTx);
            sinon.stub(driipSettlement, 'hasProposalExpired').resolves(true);
            let tx = await driipSettlement.startChallengeFromPayment(_receipt, stageAmount, wallet);
            expect(tx).to.equal(fakeTx);
        });
    });

    it('can settle payment driip', async () => {
        stubbedDriipSettlementContract.settlePayment
            .withArgs(receipt.toJSON(), {})
            .resolves(fakeTx);
        sinon.stub(driipSettlement, 'hasProposalExpired').resolves(true);
        sinon.stub(driipSettlement, 'getCurrentProposalStatus').resolves('Qualified');
        let tx = await driipSettlement.settleDriipAsPayment(receipt, wallet);
        expect(tx).to.equal(fakeTx);
    });

    it('can not settle payment driip when proposal has not expired yet', (done) => {
        sinon.stub(driipSettlement, 'hasProposalExpired').resolves(false);
        sinon.stub(driipSettlement, 'getCurrentProposalStatus').resolves('Qualified');
        driipSettlement.settleDriipAsPayment(receipt, wallet).catch(err => {
            expect(err.message).to.match(/not.*settle/i);
            expect(err.reasons.length).to.equal(1);
            expect(err.reasons[0].message).to.match(/expired/i);
            done();
        });
    });

    it('can not settle payment driip when proposal is disqualified', (done) => {
        sinon.stub(driipSettlement, 'hasProposalExpired').resolves(true);
        sinon.stub(driipSettlement, 'getCurrentProposalStatus').resolves('Disqualified');
        driipSettlement.settleDriipAsPayment(receipt, wallet).catch(err => {
            expect(err.message).to.match(/not.*settle/i);
            expect(err.reasons.length).to.equal(1);
            expect(err.reasons[0].message).to.match(/qualified/i);
            done();
        });
    });

    it('can not replay a payment driip settlement', (done) => {
        const settlement = {
            origin: {wallet: wallet.address, done: true},
            target: {wallet: '', done: false}
        };
        stubbedDriipSettlementContract.settlementByWalletAndNonce
            .withArgs(wallet.address, receipt.toJSON().sender.nonce)
            .resolves(settlement);
        sinon.stub(driipSettlement, 'hasProposalExpired').resolves(true);
        sinon.stub(driipSettlement, 'getCurrentProposalStatus').resolves('Qualified');

        driipSettlement.settleDriipAsPayment(receipt, wallet).catch(err => {
            expect(err.message).to.match(/not.*settle/i);
            expect(err.reasons.length).to.equal(1);
            expect(err.reasons[0].message).to.match(/replayed/i);
            done();
        });
    });

    describe('#getCurrentProposalStatus', () => {
        const challengeStatuses = ['Qualified', 'Disqualified'];
        challengeStatuses.forEach((t, i) => {
            it(`can correctly parse proposal status ${t}`, async () => {
                stubbedDriipSettlementChallengeContract.proposalStatus
                    .withArgs(wallet.address, address0, address0id)
                    .resolves(i);
                const status = await driipSettlement.getCurrentProposalStatus(wallet.address, address0, address0id);
                expect(status).to.equal(t);
            });
        });

        [
            {code: 'CALL_EXCEPTION'},
            {code: -32000}
        ].forEach(error => {
            it(`should return null as challenge status when ${error.code} exception thrown`, async () => {
                stubbedDriipSettlementChallengeContract.proposalStatus
                    .withArgs(wallet.address, address0, address0id)
                    .throws(error);
                const status = await driipSettlement.getCurrentProposalStatus(wallet.address, address0, address0id);
                expect(status).to.equal(null);
            });
        });
        it('should rethrow unexpected exception', () => {
            const error = new Error('err');
            stubbedDriipSettlementChallengeContract.proposalStatus
                .withArgs(wallet.address, address0, address0id)
                .throws(error);
            return driipSettlement.getCurrentProposalStatus(wallet.address, address0, address0id).catch(e => {
                expect(e.message).to.match(/unable.*status/i);
                expect(e.innerError.message).to.match(/err/i);
            });
        });
    });

    describe('#getCurrentProposalNonce', () => {
        it('can correctly return nonce', async () => {
            const nonce = 1;
            stubbedDriipSettlementChallengeContract.proposalNonce
                .withArgs(wallet.address, address0, address0id)
                .resolves(nonce);
            const status = await driipSettlement.getCurrentProposalNonce(wallet.address, address0, address0id);
            expect(status).to.equal(nonce);
        });

        [
            {code: 'CALL_EXCEPTION'},
            {code: -32000}
        ].forEach(error => {
            it(`should return null when ${error.code} exception thrown`, async () => {
                stubbedDriipSettlementChallengeContract.proposalNonce
                    .withArgs(wallet.address, address0, address0id)
                    .throws(error);
                const nonce = await driipSettlement.getCurrentProposalNonce(wallet.address, address0, address0id);
                expect(nonce).to.equal(null);
            });
        });
        it('should rethrow unexpected exception', (done) => {
            const error = new Error('err');
            stubbedDriipSettlementChallengeContract.proposalNonce
                .withArgs(wallet.address, address0, address0id)
                .throws(error);
            driipSettlement.getCurrentProposalNonce(wallet.address, address0, address0id).catch(e => {
                expect(e.message).to.match(/unable.*nonce/i);
                expect(e.innerError.message).to.match(/err/i);
                done();
            });
        });
    });

    describe('#getCurrentProposalExpirationTime', () => {
        it('can correctly return expiration time', async () => {
            const timeout = ethers.utils.bigNumberify(3000000);
            stubbedDriipSettlementChallengeContract.proposalExpirationTime
                .withArgs(wallet.address, address0, address0id)
                .resolves(timeout);
            const _timeout = await driipSettlement.getCurrentProposalExpirationTime(wallet.address, address0, address0id);
            expect(_timeout).to.equal(timeout);
        });

        [
            {code: 'CALL_EXCEPTION'},
            {code: -32000}
        ].forEach(error => {
            it(`should return null when ${error.code} exception thrown`, async () => {
                stubbedDriipSettlementChallengeContract.proposalExpirationTime
                    .withArgs(wallet.address, address0, address0id)
                    .throws(error);
                const time = await driipSettlement.getCurrentProposalExpirationTime(wallet.address, address0, address0id);
                expect(time).to.equal(null);
            });
        });
        it('should rethrow unexpected exception', (done) => {
            const error = new Error('err');
            stubbedDriipSettlementChallengeContract.proposalExpirationTime
                .withArgs(wallet.address, address0, address0id)
                .throws(error);
            driipSettlement.getCurrentProposalExpirationTime(wallet.address, address0, address0id).catch(e => {
                expect(e.message).to.match(/unable.*time/i);
                expect(e.innerError.message).to.match(/err/i);
                done();
            });
        });
    });

    describe('hasProposalExpired', () => {
        it('can correctly return if expired', async () => {
            const hasExpired = true;
            stubbedDriipSettlementChallengeContract.hasProposalExpired
                .withArgs(wallet.address, address0, address0id)
                .resolves(hasExpired);
            const _hasExpired = await driipSettlement.hasProposalExpired(wallet.address, address0, address0id);
            expect(_hasExpired).to.equal(hasExpired);
        });

        [
            {code: 'CALL_EXCEPTION'},
            {code: -32000}
        ].forEach(error => {
            it(`should return null when ${error.code} exception thrown`, async () => {
                stubbedDriipSettlementChallengeContract.hasProposalExpired
                    .withArgs(wallet.address, address0, address0id)
                    .throws(error);
                const expired = await driipSettlement.hasProposalExpired(wallet.address, address0, address0id);
                expect(expired).to.equal(null);
            });
        });
        it('should rethrow unexpected exception', (done) => {
            const error = new Error('err');
            stubbedDriipSettlementChallengeContract.hasProposalExpired
                .withArgs(wallet.address, address0, address0id)
                .throws(error);
            driipSettlement.hasProposalExpired(wallet.address, address0, address0id).catch(e => {
                expect(e.message).to.match(/unable.*expired/i);
                expect(e.innerError.message).to.match(/err/i);
                done();
            });
        });
    });

    describe('#getCurrentProposalStageAmount', () => {
        it('can correctly return proposal stage amount', async () => {
            const stageAmount = ethers.utils.bigNumberify(3000000);
            stubbedDriipSettlementChallengeContract.proposalStageAmount
                .withArgs(wallet.address, address0, address0id)
                .resolves(stageAmount);
            const _stageAmount = await driipSettlement.getCurrentProposalStageAmount(wallet.address, address0, address0id);
            expect(_stageAmount).to.equal(stageAmount);
        });

        [
            {code: 'CALL_EXCEPTION'},
            {code: -32000}
        ].forEach(error => {
            it(`should return null when ${error.code} exception thrown`, async () => {
                stubbedDriipSettlementChallengeContract.proposalStageAmount
                    .withArgs(wallet.address, address0, address0id)
                    .throws(error);
                const stageAmount = await driipSettlement.getCurrentProposalStageAmount(wallet.address, address0, address0id);
                expect(stageAmount).to.equal(null);
            });
        });
        it('should rethrow unexpected exception', (done) => {
            const error = new Error('err');
            stubbedDriipSettlementChallengeContract.proposalStageAmount
                .withArgs(wallet.address, address0, address0id)
                .throws(error);
            driipSettlement.getCurrentProposalStageAmount(wallet.address, address0, address0id).catch(e => {
                expect(e.message).to.match(/unable.*amount/i);
                expect(e.innerError.message).to.match(/err/i);
                done();
            });
        });
    });

    describe('#getSettlementByNonce', () => {
        const nonce = 1;
        const address = '0x1';
        it('can get current settlement detailed object', async () => {
            const expectedSettlement = {
                origin: {wallet: '', done: true},
                target: {wallet: '', done: false}
            };
            stubbedDriipSettlementContract.settlementByWalletAndNonce
                .withArgs(address, nonce)
                .resolves(expectedSettlement);
<<<<<<< HEAD
    
            const details = await driipSettlement.getSettlementByNonce(address, nonce);
=======

            const details = await driipSettlement.getSettlementByNonce(nonce);
>>>>>>> c4ab9da8
            expect(details).to.equal(expectedSettlement);
        });

        [
            {code: 'CALL_EXCEPTION'},
            {code: -32000}
        ].forEach(error => {
            it(`should return null when ${error.code} exception thrown`, async () => {
                stubbedDriipSettlementContract.settlementByWalletAndNonce
                    .withArgs(address, nonce)
                    .throws(error);
                const settlementObj = await driipSettlement.getSettlementByNonce(address, nonce);
                expect(settlementObj).to.equal(null);
            });
        });
        it('should rethrow unexpected exception', (done) => {
            const error = new Error('err');
            stubbedDriipSettlementContract.settlementByWalletAndNonce
                .withArgs(address, nonce)
                .throws(error);
            driipSettlement.getSettlementByNonce(address, nonce).catch(e => {
                expect(e.message).to.match(/unable.*settlement/i);
                expect(e.innerError.message).to.match(/err/i);
                done();
            });
        });
    });

    describe('#checkStartChallengeFromPayment', () => {
        const stageAmount = MonetaryAmount.from({amount: 1, currency: {ct: address0, id: address0id}});
        const {currency} = stageAmount.toJSON();
        
        it('should be valid to start new challenge', (done) => {
            stubbedDriipSettlementChallengeContract.proposalNonce
                .rejects(new Error());
            driipSettlement.checkStartChallengeFromPayment(receipt, wallet.address).catch(e => {
                expect(e.message).to.match(/unable.*start/i);
                done();
            });
        });

        it('should rethrow exception', async () => {
            const expectedResult = {valid: true};
            stubbedDriipSettlementChallengeContract.proposalNonce
                .withArgs(wallet.address, currency.ct, currency.id)
                .resolves(ethers.utils.bigNumberify(0));
            const result = await driipSettlement.checkStartChallengeFromPayment(receipt, wallet.address);
            expect(result).to.deep.equal(expectedResult);
        });

        it('should be invalid to start new challenge', async () => {
            const notExpiredError = new Error('Current challenge proposal has not expired yet!');
            const replayError = new Error('The settlement can not be replayed!');
            const restartError = new Error('The challenge can not be restarted!');
            const expectedResult = {
                valid: false,
                reasons: [notExpiredError, replayError, restartError]
            };
            const settlement = {
                origin: {wallet: wallet.address, done: true},
                target: {wallet: '', done: false}
            };

            const {sender} = receipt.toJSON();

            stubbedDriipSettlementChallengeContract.hasProposalExpired
                .withArgs(wallet.address, currency.ct, currency.id)
                .resolves(false);
            stubbedDriipSettlementChallengeContract.proposalNonce
                .withArgs(wallet.address, currency.ct, currency.id)
                .resolves(ethers.utils.bigNumberify(sender.nonce + 1));
            stubbedDriipSettlementContract.settlementByWalletAndNonce
                .withArgs(wallet.address, sender.nonce)
                .resolves(settlement);

            const result = await driipSettlement.checkStartChallengeFromPayment(receipt, wallet.address);
            expect(result.valid).to.equal(expectedResult.valid);
            expect(result.reasons.length).to.equal(expectedResult.reasons.length);
            for (let i = 0; i < result.reasons.length; i++) {
                const reason = result.reasons[i];
                expect(reason.message).to.equal(expectedResult.reasons[i].message);
            }
        });
    });

    describe('#checkSettleDriipAsPayment', () => {
        const receipt = Receipt.from({
            nonce: 1,
            amount: '100',
            currency: {ct: address0, id: 0},
            sender: {wallet: ''},
            recipient: {wallet: ''}
        });
        const stageAmount = MonetaryAmount.from({amount: 1, currency: {ct: address0, id: address0id}});
        const {currency} = stageAmount.toJSON();

        it('should be valid to settle', async () => {
            const expectedResult = {valid: true};
            stubbedDriipSettlementChallengeContract.proposalNonce
                .withArgs(wallet.address, currency.ct, currency.id)
                .resolves(ethers.utils.bigNumberify(0));
            stubbedDriipSettlementChallengeContract.hasProposalExpired
                .withArgs(wallet.address, currency.ct, currency.id)
                .resolves(true);
            const result = await driipSettlement.checkSettleDriipAsPayment(receipt, wallet.address);
            expect(result).to.deep.equal(expectedResult);
        });

        it('should rethrow exception', (done) => {
            stubbedDriipSettlementChallengeContract.proposalStatus
                .rejects(new Error());
            driipSettlement.checkSettleDriipAsPayment(receipt, wallet.address).catch(e => {
                expect(e.message).to.match(/d/i);
                done();
            });
        });

        it('should be invalid to settle', async () => {
            const notExpiredError = new Error('Current challenge proposal has not expired yet!');
            const statusError = new Error('Current challenge proposal is disqualified!');
            const replayError = new Error('The settlement can not be replayed!');
            const expectedResult = {
                valid: false,
                reasons: [notExpiredError, statusError, replayError]
            };
            const settlement = {
                origin: {wallet: wallet.address, done: true},
                target: {wallet: '', done: false}
            };

            stubbedDriipSettlementChallengeContract.hasProposalExpired
                .withArgs(wallet.address, currency.ct, currency.id)
                .resolves(false);
            stubbedDriipSettlementChallengeContract.proposalStatus
                .withArgs(wallet.address, currency.ct, currency.id)
                .resolves(1);
            stubbedDriipSettlementContract.settlementByWalletAndNonce
                .withArgs(wallet.address, receipt.toJSON().sender.nonce)
                .resolves(settlement);

            const result = await driipSettlement.checkSettleDriipAsPayment(receipt, wallet.address);

            expect(result.valid).to.equal(expectedResult.valid);
            expect(result.reasons.length).to.equal(expectedResult.reasons.length);
            for (let i = 0; i < result.reasons.length; i++) {
                const reason = result.reasons[i];
                expect(reason.message).to.equal(expectedResult.reasons[i].message);
            }
        });
    });
});<|MERGE_RESOLUTION|>--- conflicted
+++ resolved
@@ -402,13 +402,8 @@
             stubbedDriipSettlementContract.settlementByWalletAndNonce
                 .withArgs(address, nonce)
                 .resolves(expectedSettlement);
-<<<<<<< HEAD
     
             const details = await driipSettlement.getSettlementByNonce(address, nonce);
-=======
-
-            const details = await driipSettlement.getSettlementByNonce(nonce);
->>>>>>> c4ab9da8
             expect(details).to.equal(expectedSettlement);
         });
 
