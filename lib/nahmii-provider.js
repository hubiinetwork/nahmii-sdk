--- conflicted
+++ resolved
@@ -279,7 +279,6 @@
     }
 
     /**
-<<<<<<< HEAD
     * Resolves into a list of all currencies supported by nahmii.
     * @returns {Promise<void>}
     */
@@ -288,7 +287,9 @@
         await this.getApiAccessToken();
         const supportedTokens = await this.getSupportedTokens();
         return [...supportedTokens, ETH_INFO];
-=======
+    }
+
+    /**
      * Retrieves all receipts for effectuated payments using filter/pagnination criteria.
      * @param {Address} address Filter payment receipts for a specific wallet address.
      * @param {number} fromNonce Filter payment receipts greater or equal to specific nonce.
@@ -330,7 +331,6 @@
                 if (result.status === 0) throw new Error('Transaction failed');
                 return result;
             });
->>>>>>> b71b3651
     }
 }
 
