--- conflicted
+++ resolved
@@ -63,7 +63,6 @@
 }
 
 
-<<<<<<< HEAD
 describe('Wallet', () => {
     let wallet;
 
@@ -84,157 +83,111 @@
         stubbedProvider.getTransactionConfirmation.reset();
         stubbedProvider.getApiAccessToken.reset();
     });
-=======
-[
-    privateKey,
-    {
-        address: '0x691A8D05678FC962ff0f2174134379c0051Cb686',
-        signMessage: sinon.stub(),
-        signTransaction: sinon.stub()
-    }
-].forEach(signer => {
-    describe('Wallet', () => {
-        let wallet;
->>>>>>> 9e6f3a0b
-
-        beforeEach(() => {
-            stubbedProvider.getApiAccessToken.resolves(apiAccessToken);
-            stubbedProvider.getSupportedTokens.resolves(testTokens);
-            const Wallet = proxyquireWallet();
-            wallet = new Wallet(signer, stubbedProvider);
-        });
-
-        afterEach(() => {
-            stubbedErc20Contract.approve.reset();
-            stubbedClientFundContract.depositTokens.reset();
-            stubbedProvider.getNahmiiBalances.reset();
-            stubbedProvider.getSupportedTokens.reset();
-            stubbedProvider.getTransactionReceipt.reset();
-            stubbedProvider.getApiAccessToken.reset();
-            stubbedClientFundContract.withdraw.reset();
-            stubbedClientFundContract.unstage.reset();
-        });
-
-        context('an empty wallet', () => {
+    [
+        privateKey,
+        {
+            address: '0x691A8D05678FC962ff0f2174134379c0051Cb686',
+            signMessage: sinon.stub(),
+            signTransaction: sinon.stub()
+        }
+    ].forEach(signer => {
+        describe('Wallet', () => {
+            let wallet;
+
             beforeEach(() => {
-                stubbedProvider.getNahmiiBalances
-                    .withArgs(walletAddress)
-                    .resolves([]);
-            });
-
-            it('has no nahmii balance', async () => {
-                let balance = await wallet.getNahmiiBalance();
-                expect(balance).to.eql({});
-            });
-        });
-
-        context('a wallet with nahmii balance', () => {
-            beforeEach(() => {
-                stubbedProvider.getNahmiiBalances
-                    .withArgs(walletAddress)
-                    .resolves([
-                        {
-                            wallet: walletAddress,
-                            currency: {
-                                ct: '0x0000000000000000000000000000000000000000',
-                                id: '0'
+                stubbedProvider.getApiAccessToken.resolves(apiAccessToken);
+                stubbedProvider.getSupportedTokens.resolves(testTokens);
+                const Wallet = proxyquireWallet();
+                wallet = new Wallet(signer, stubbedProvider);
+            });
+
+            afterEach(() => {
+                stubbedErc20Contract.approve.reset();
+                stubbedClientFundContract.receiveTokens.reset();
+                stubbedProvider.getNahmiiBalances.reset();
+                stubbedProvider.getSupportedTokens.reset();
+                stubbedProvider.getTransactionReceipt.reset();
+                stubbedProvider.getApiAccessToken.reset();
+                stubbedClientFundContract.withdraw.reset();
+                stubbedClientFundContract.unstage.reset();
+            });
+
+            context('an empty wallet', () => {
+                beforeEach(() => {
+                    stubbedProvider.getNahmiiBalances
+                        .withArgs(walletAddress)
+                        .resolves([]);
+                });
+
+                it('has no nahmii balance', async () => {
+                    let balance = await wallet.getNahmiiBalance();
+                    expect(balance).to.eql({});
+                });
+            });
+
+            context('a wallet with nahmii balance', () => {
+                beforeEach(() => {
+                    stubbedProvider.getNahmiiBalances
+                        .withArgs(walletAddress)
+                        .resolves([
+                            {
+                                wallet: walletAddress,
+                                currency: {
+                                    ct: '0x0000000000000000000000000000000000000000',
+                                    id: '0'
+                                },
+                                amount: '100200000000000000000'
                             },
-                            amount: '100200000000000000000'
-                        },
-                        {
-                            wallet: walletAddress,
-                            currency: {ct: testTokens[0].currency, id: '0'},
-                            amount: '3140000000000000000'
-                        }
-                    ]);
-            });
-
-            it('has a nahmii balance', async () => {
-                let balance = await wallet.getNahmiiBalance();
-                expect(balance).to.eql({
-                    'ETH': '100.2',
-                    'TT1': '3.14'
-                });
-            });
-        });
-
-<<<<<<< HEAD
-        testTokens.forEach(t => {
-            it(`can initiate the deposit of ${t.symbol} tokens to nahmii`, async () => {
-                stubbedProvider.getTokenInfo.resolves(testTokens.find(token => token.symbol === t.symbol));
-                stubbedErc20Contract.approve
-                    .withArgs(stubbedClientFundContract.address, ethers.utils.parseUnits('2.71', t.decimals), {gasLimit: 1})
-=======
-        context('a wallet with a non-nahmii balance', () => {
-            const fakeTxHash = 'some tx hash 1';
-            const rawTx = {
-                to: stubbedClientFundContract.address,
-                value: ethers.utils.parseEther('1.23'),
-                gasLimit: 1
-            };
-
-            it('can deposit eth to nahmii', async () => {
-                sinon.stub(wallet, 'sendTransaction')
-                    .withArgs(rawTx)
->>>>>>> 9e6f3a0b
-                    .resolves(fakeTxHash);
-                let hash = await wallet.depositEth('1.23', {gasLimit: 1});
-                expect(hash).to.equal(fakeTxHash);
-            });
-<<<<<<< HEAD
-            it(`can complete the deposit of ${t.symbol} tokens to nahmii`, async () => {
-                stubbedClientFundContract.receiveTokens
-                    .withArgs('', ethers.utils.parseUnits('2.71', t.decimals), t.currency, 0, 'ERC20', {gasLimit: 1})
-                    .resolves(fakeTxHash);
-                const txHash = await wallet.completeTokenDeposit('2.71', t.symbol, {gasLimit: 1});
-                expect(txHash).to.eql(fakeTxHash);
-            });
-        });
-    });
-
-    context('a wallet with no non-nahmii balance', () => {
-        beforeEach(() => {
-            sinon.stub(wallet, 'send').rejects('insufficient funds');
-            stubbedErc20Contract.approve.rejects('insufficient funds');
-        });
-=======
->>>>>>> 9e6f3a0b
-
-            testTokens.forEach(t => {
-                it(`can initiate the deposit of ${t.symbol} tokens to nahmii`, async () => {
-                    stubbedErc20Contract.approve
-                        .withArgs(stubbedClientFundContract.address, ethers.utils.parseUnits('2.71', t.decimals), {gasLimit: 1})
+                            {
+                                wallet: walletAddress,
+                                currency: {ct: testTokens[0].currency, id: '0'},
+                                amount: '3140000000000000000'
+                            }
+                        ]);
+                });
+
+                it('has a nahmii balance', async () => {
+                    let balance = await wallet.getNahmiiBalance();
+                    expect(balance).to.eql({
+                        'ETH': '100.2',
+                        'TT1': '3.14'
+                    });
+                });
+            });
+
+            
+            context('a wallet with a non-nahmii balance', () => {
+                const fakeTxHash = 'some tx hash 1';
+                const rawTx = {
+                    to: stubbedClientFundContract.address,
+                    value: ethers.utils.parseEther('1.23'),
+                    gasLimit: 1
+                };
+
+                it('can deposit eth to nahmii', async () => {
+                    sinon.stub(wallet, 'sendTransaction')
+                        .withArgs(rawTx)
                         .resolves(fakeTxHash);
-                    const txHash = await wallet.approveTokenDeposit('2.71', t.symbol, {gasLimit: 1});
-                    expect(txHash).to.eql(fakeTxHash);
-                });
-                it(`can complete the deposit of ${t.symbol} tokens to nahmii`, async () => {
-                    stubbedClientFundContract.depositTokens
-                        .withArgs(ethers.utils.parseUnits('2.71', t.decimals), t.currency, 0, 'ERC20', {gasLimit: 1})
-                        .resolves(fakeTxHash);
-                    const txHash = await wallet.completeTokenDeposit('2.71', t.symbol, {gasLimit: 1});
-                    expect(txHash).to.eql(fakeTxHash);
-                });
-            });
-
-            context('a wallet with no non-nahmii balance', () => {
-                beforeEach(() => {
-                    sinon.stub(wallet, 'sendTransaction').rejects('insufficient funds');
-                    stubbedErc20Contract.approve.rejects('insufficient funds');
-                    stubbedClientFundContract.depositTokens.rejects('insufficient funds');
-                });
-
-                it('can not deposit eth to nahmii', (done) => {
-                    wallet.depositEth('1.23', {gasLimit: 1}).catch(err => {
-                        expect(err.name).to.eql('insufficient funds');
-                        done();
+                    let hash = await wallet.depositEth('1.23', {gasLimit: 1});
+                    expect(hash).to.equal(fakeTxHash);
+                });
+
+                testTokens.forEach(t => {
+                    it(`can initiate the deposit of ${t.symbol} tokens to nahmii`, async () => {
+                        stubbedProvider.getTokenInfo.resolves(testTokens.find(token => token.symbol === t.symbol));
+                        stubbedErc20Contract.approve
+                            .withArgs(stubbedClientFundContract.address, ethers.utils.parseUnits('2.71', t.decimals), {gasLimit: 1})
+                            .resolves(fakeTxHash);
+                        const txHash = await wallet.approveTokenDeposit('2.71', t.symbol, {gasLimit: 1});
+                        expect(txHash).to.eql(fakeTxHash);
                     });
-                });
-
-                it('can not initiate deposit tokens to nahmii', (done) => {
-                    wallet.approveTokenDeposit('2.71', 'TT1', {gasLimit: 1}).catch(err => {
-                        expect(err.message).to.match(/failed.*approve/i);
-                        done();
+                    it(`can complete the deposit of ${t.symbol} tokens to nahmii`, async () => {
+                        stubbedProvider.getTokenInfo.resolves(testTokens.find(token => token.symbol === t.symbol));
+                        stubbedClientFundContract.receiveTokens
+                            .withArgs('', ethers.utils.parseUnits('2.71', t.decimals), t.currency, 0, 'ERC20', {gasLimit: 1})
+                            .resolves(fakeTxHash);
+                        const txHash = await wallet.completeTokenDeposit('2.71', t.symbol, {gasLimit: 1});
+                        expect(txHash).to.eql(fakeTxHash);
                     });
                 });
             });
@@ -271,5 +224,34 @@
                 });
             });
         });
+
+        context('insufficient funds', () => {
+            beforeEach(() => {
+                sinon.stub(wallet, 'sendTransaction').rejects('insufficient funds');
+                stubbedErc20Contract.approve.rejects('insufficient funds');
+                stubbedClientFundContract.receiveTokens.rejects('insufficient funds');
+            });
+
+            it('can not deposit eth to nahmii', (done) => {
+                wallet.depositEth('1.23', {gasLimit: 1}).catch(err => {
+                    expect(err.name).to.eql('insufficient funds');
+                    done();
+                });
+            });
+
+            it('can not initiate deposit tokens to nahmii', (done) => {
+                wallet.approveTokenDeposit('2.71', 'TT1', {gasLimit: 1}).catch(err => {
+                    expect(err.message).to.match(/failed.*approve/i);
+                    done();
+                });
+            });
+
+            it('can not complete deposit tokens to nahmii', (done) => {
+                wallet.completeTokenDeposit('2.71', 'TT1', {gasLimit: 1}).catch(err => {
+                    expect(err.message).to.match(/failed.*complete/i);
+                    done();
+                });
+            });
+        });
     });
 });