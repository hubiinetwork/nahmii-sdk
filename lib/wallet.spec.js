--- conflicted
+++ resolved
@@ -16,7 +16,8 @@
 const apiAccessToken = 'hubii-api-token';
 
 const stubbedProvider = {
-    chainId: 3,
+    network: { chainId: 3 },
+    getTransactionReceipt: sinon.stub(),
     getTransactionConfirmation: sinon.stub(),
     getApiAccessToken: sinon.stub(),
     getSupportedTokens: sinon.stub(),
@@ -61,7 +62,6 @@
 }
 
 
-<<<<<<< HEAD
 [
     privateKey,
     {
@@ -72,28 +72,24 @@
 ].forEach(signer => {
     describe('Wallet', () => {
         let wallet;
-=======
-describe('Wallet', () => {
-    let wallet;
-
-    beforeEach(() => {
-        stubbedProvider.getApiAccessToken.resolves(apiAccessToken);
-        stubbedProvider.getSupportedTokens.resolves(testTokens);
-        const Wallet = proxyquireWallet();
-        wallet = new Wallet(privateKey, stubbedProvider);
-    });
-
-    afterEach(() => {
-        stubbedErc20Contract.approve.reset();
-        stubbedClientFundContract.depositTokens.reset();
-        stubbedClientFundContract.withdraw.reset();
-        stubbedClientFundContract.unstage.reset();
-        stubbedProvider.getNahmiiBalances.reset();
-        stubbedProvider.getSupportedTokens.reset();
-        stubbedProvider.getTransactionConfirmation.reset();
-        stubbedProvider.getApiAccessToken.reset();
-    });
->>>>>>> b71b3651
+
+        beforeEach(() => {
+            stubbedProvider.getApiAccessToken.resolves(apiAccessToken);
+            stubbedProvider.getSupportedTokens.resolves(testTokens);
+            const Wallet = proxyquireWallet();
+            wallet = new Wallet(privateKey, stubbedProvider);
+        });
+
+        afterEach(() => {
+            stubbedErc20Contract.approve.reset();
+            stubbedClientFundContract.depositTokens.reset();
+            stubbedClientFundContract.withdraw.reset();
+            stubbedClientFundContract.unstage.reset();
+            stubbedProvider.getNahmiiBalances.reset();
+            stubbedProvider.getSupportedTokens.reset();
+            stubbedProvider.getTransactionConfirmation.reset();
+            stubbedProvider.getApiAccessToken.reset();
+        });
 
         beforeEach(() => {
             stubbedProvider.getApiAccessToken.resolves(apiAccessToken);
@@ -124,7 +120,6 @@
             });
         });
 
-<<<<<<< HEAD
         context('a wallet with nahmii balance', () => {
             beforeEach(() => {
                 stubbedProvider.getNahmiiBalances
@@ -156,136 +151,91 @@
         });
 
         context('a wallet with a non-nahmii balance', () => {
-            const fakeTx1 = {hash: 'magic tx hash 1'};
-            const fakeTx2 = {hash: 'magic tx hash 2'};
-            const expectedTxReceipt1 = {};
-            const expectedTxReceipt2 = {};
-
-            beforeEach(() => {
-                stubbedProvider.getTransactionReceipt
-                    .withArgs(fakeTx1.hash)
-                    .resolves(expectedTxReceipt1);
-                stubbedProvider.getTransactionReceipt
-                    .withArgs(fakeTx2.hash)
-                    .resolves(expectedTxReceipt2);
-            });
+            const fakeTxHash = 'some tx hash 1';
+            const rawTx = {
+                to: stubbedClientFundContract.address,
+                value: ethers.utils.parseEther('1.23'),
+                gasLimit: 1
+            };
 
             it('can deposit eth to nahmii', async () => {
                 sinon.stub(wallet, 'sendTransaction')
-                    .withArgs({to: stubbedClientFundContract.address, value: ethers.utils.parseEther('1.23'), gasLimit: 1})
-                    .resolves(fakeTx1);
-                let receipt = await wallet.depositEth('1.23', {gasLimit: 1});
-                expect(receipt).to.equal(expectedTxReceipt1);
-=======
-    context('a wallet with a non-nahmii balance', () => {
-        const fakeTxHash = 'some tx hash 1';
-
-        it('can deposit eth to nahmii', async () => {
-            sinon.stub(wallet, 'send')
-                .withArgs(stubbedClientFundContract.address, ethers.utils.parseEther('1.23'), {gasLimit: 1})
-                .resolves(fakeTxHash);
-            let hash = await wallet.depositEth('1.23', {gasLimit: 1});
-            expect(hash).to.equal(fakeTxHash);
-        });
-
-        testTokens.forEach(t => {
-            it(`can initiate the deposit of ${t.symbol} tokens to nahmii`, async () => {
-                stubbedErc20Contract.approve
-                    .withArgs(stubbedClientFundContract.address, ethers.utils.parseUnits('2.71', t.decimals), {gasLimit: 1})
+                    .withArgs(rawTx)
                     .resolves(fakeTxHash);
-                const txHash = await wallet.approveTokenDeposit('2.71', t.symbol, {gasLimit: 1});
-                expect(txHash).to.eql(fakeTxHash);
-            });
-            it(`can complete the deposit of ${t.symbol} tokens to nahmii`, async () => {
-                stubbedClientFundContract.depositTokens
-                    .withArgs(ethers.utils.parseUnits('2.71', t.decimals), t.currency, 0, 'ERC20', {gasLimit: 1})
-                    .resolves(fakeTxHash);
-                const txHash = await wallet.completeTokenDeposit('2.71', t.symbol, {gasLimit: 1});
-                expect(txHash).to.eql(fakeTxHash);
->>>>>>> b71b3651
-            });
-
-<<<<<<< HEAD
+                let hash = await wallet.depositEth('1.23', {gasLimit: 1});
+                expect(hash).to.equal(fakeTxHash);
+            });
+
             testTokens.forEach(t => {
-                it(`can deposit ${t.symbol} tokens to nahmii`, async () => {
+                it(`can initiate the deposit of ${t.symbol} tokens to nahmii`, async () => {
                     stubbedErc20Contract.approve
                         .withArgs(stubbedClientFundContract.address, ethers.utils.parseUnits('2.71', t.decimals), {gasLimit: 1})
-                        .resolves(fakeTx1);
+                        .resolves(fakeTxHash);
+                    const txHash = await wallet.approveTokenDeposit('2.71', t.symbol, {gasLimit: 1});
+                    expect(txHash).to.eql(fakeTxHash);
+                });
+                it(`can complete the deposit of ${t.symbol} tokens to nahmii`, async () => {
                     stubbedClientFundContract.depositTokens
-                        .withArgs(ethers.utils.parseUnits('2.71', t.decimals), t.currency, '0', 'erc20', {gasLimit: 1})
-                        .resolves(fakeTx2);
-                    let receipts = await wallet.depositToken('2.71', t.symbol, {gasLimit: 1});
-                    expect(receipts[0]).to.eql(expectedTxReceipt1);
-                    expect(receipts[1]).to.eql(expectedTxReceipt2);
-                });
-            });
-=======
-    context('a wallet with no non-nahmii balance', () => {
-        beforeEach(() => {
-            sinon.stub(wallet, 'send').rejects('insufficient funds');
-            stubbedErc20Contract.approve.rejects('insufficient funds');
->>>>>>> b71b3651
-        });
-
-        context('a wallet with no non-nahmii balance', () => {
-            beforeEach(() => {
-                sinon.stub(wallet, 'sendTransaction').rejects('insufficient funds');
-                stubbedErc20Contract.approve.rejects('insufficient funds');
-                stubbedClientFundContract.depositTokens.rejects('insufficient funds');
-            });
-
-            it('can not deposit eth to nahmii', (done) => {
-                wallet.depositEth('1.23', {gasLimit: 1}).catch(err => {
-                    expect(err.name).to.eql('insufficient funds');
-                    done();
-                });
-            });
-
-<<<<<<< HEAD
-            it('can not deposit tokens to nahmii', (done) => {
-                wallet.depositToken('2.71', 'TT1', {gasLimit: 1}).catch(err => {
-                    expect(err.message).to.match(/failed.*approve/i);
-                    done();
-                });
-=======
-        it('can not initiate deposit tokens to nahmii', (done) => {
-            wallet.approveTokenDeposit('2.71', 'TT1', {gasLimit: 1}).catch(err => {
-                expect(err.message).to.match(/failed.*approve/i);
-                done();
->>>>>>> b71b3651
-            });
-        });
-    });
-
-    context('withdraw back into base layer', () => {
-        const fakeTx = {hash: 'magic tx hash 1'};
+                        .withArgs(ethers.utils.parseUnits('2.71', t.decimals), t.currency, 0, 'ERC20', {gasLimit: 1})
+                        .resolves(fakeTxHash);
+                    const txHash = await wallet.completeTokenDeposit('2.71', t.symbol, {gasLimit: 1});
+                    expect(txHash).to.eql(fakeTxHash);
+                });
+            });
+
+            context('a wallet with no non-nahmii balance', () => {
+                beforeEach(() => {
+                    sinon.stub(wallet, 'sendTransaction').rejects('insufficient funds');
+                    stubbedErc20Contract.approve.rejects('insufficient funds');
+                    stubbedClientFundContract.depositTokens.rejects('insufficient funds');
+                });
+
+                it('can not deposit eth to nahmii', (done) => {
+                    wallet.depositEth('1.23', {gasLimit: 1}).catch(err => {
+                        expect(err.name).to.eql('insufficient funds');
+                        done();
+                    });
+                });
+
+                it('can not initiate deposit tokens to nahmii', (done) => {
+                    wallet.approveTokenDeposit('2.71', 'TT1', {gasLimit: 1}).catch(err => {
+                        expect(err.message).to.match(/failed.*approve/i);
+                        done();
+                    });
+                });
+            });
+
+            context('withdraw back into base layer', () => {
+                const fakeTx = {hash: 'magic tx hash 1'};
         
-        it('can withdraw eth or tokens', async () => {
-            const amount = '1.23';
-            const currency = '0x0000000000000000000000000000000000000000';
-            const amountBN = ethers.utils.parseUnits(amount, 18);
-            stubbedClientFundContract.withdraw
-                .withArgs(amountBN.toString(), currency, '0', '', {})
-                .resolves(fakeTx);
-            const monetaryAmount = new MonetaryAmount(amountBN, currency, 0);
-            let tx = await wallet.withdraw(monetaryAmount);
-            expect(tx).to.equal(fakeTx);
-        });
-    });
-
-    context('unstage nahmii balance', () => {
-        const fakeTx = {hash: 'magic tx hash 1'};
-
-        it('can unstage eth or tokens', async () => {
-            const amount = '1.23';
-            const currency = '0x0000000000000000000000000000000000000000';
-            const amountBN = ethers.utils.parseUnits(amount, 18);
-            stubbedClientFundContract.unstage
-                .withArgs(amountBN.toString(), currency, '0', {})
-                .resolves(fakeTx);
-            const monetaryAmount = new MonetaryAmount(amountBN, currency, 0);
-            let tx = await wallet.unstage(monetaryAmount);
-            expect(tx).to.equal(fakeTx);
+                it('can withdraw eth or tokens', async () => {
+                    const amount = '1.23';
+                    const currency = '0x0000000000000000000000000000000000000000';
+                    const amountBN = ethers.utils.parseUnits(amount, 18);
+                    stubbedClientFundContract.withdraw
+                        .withArgs(amountBN.toString(), currency, '0', '', {})
+                        .resolves(fakeTx);
+                    const monetaryAmount = new MonetaryAmount(amountBN, currency, 0);
+                    let tx = await wallet.withdraw(monetaryAmount);
+                    expect(tx).to.equal(fakeTx);
+                });
+            });
+
+            context('unstage nahmii balance', () => {
+                const fakeTx = {hash: 'magic tx hash 1'};
+
+                it('can unstage eth or tokens', async () => {
+                    const amount = '1.23';
+                    const currency = '0x0000000000000000000000000000000000000000';
+                    const amountBN = ethers.utils.parseUnits(amount, 18);
+                    stubbedClientFundContract.unstage
+                        .withArgs(amountBN.toString(), currency, '0', {})
+                        .resolves(fakeTx);
+                    const monetaryAmount = new MonetaryAmount(amountBN, currency, 0);
+                    let tx = await wallet.unstage(monetaryAmount);
+                    expect(tx).to.equal(fakeTx);
+                });
+            });
         });
     });
 });