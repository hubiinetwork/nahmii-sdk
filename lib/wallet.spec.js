'use strict';

const chai = require('chai');
const sinon = require('sinon');
const sinonChai = require('sinon-chai');
const expect = chai.expect;
chai.use(sinonChai);

const proxyquire = require('proxyquire').noPreserveCache().noCallThru();
const ethers = require('ethers');
const MonetaryAmount = require('./monetary-amount');

const privateKey = '0x' + '0F'.repeat(32);
const walletAddress = '0x691A8D05678FC962ff0f2174134379c0051Cb686'; // Derived from privateKey! Not random!

const apiAccessToken = 'hubii-api-token';


const stubbedProvider = {
    _ethersType: 'Provider',
    network: {chainId: 3},
    getTransactionReceipt: sinon.stub(),
    getTransactionConfirmation: sinon.stub(),
    getApiAccessToken: sinon.stub(),
    getSupportedTokens: sinon.stub(),
    getTokenInfo: sinon.stub(),
    getNahmiiBalances: sinon.stub(),
    getBalance: sinon.stub(),
    getTransactionCount: sinon.stub(),
    sendTransaction: sinon.stub(),
    getGasPrice: sinon.stub(),
    getNetwork: sinon.stub(),
    resolveName: sinon.stub()
};

const testTokens = [
    {
        currency: '0x0000000000000000000000000000000000000001',
        symbol: 'TT1',
        decimals: 18
    },
    {
        currency: '0x0000000000000000000000000000000000000002',
        symbol: 'TT2',
        decimals: 5
    }
];

const stubbedClientFundContract = {
    receiveTokens: sinon.stub(),
    withdraw: sinon.stub(),
    unstage: sinon.stub(),
    address: 'client fund address'
};

const stubbedErc20Contract = {
    approve: sinon.stub()
};

function proxyquireWallet() {
    return proxyquire('./wallet', {
        './client-fund-contract': function() {
            return stubbedClientFundContract;
        },
        './balance-tracker-contract': function() {
            return {};
        },
        './erc20-contract': function(address) {
            stubbedErc20Contract.address = address;
            return stubbedErc20Contract;
        }
    });
}


<<<<<<< HEAD
describe('Wallet', () => {
    let wallet;

    beforeEach(() => {
        stubbedProvider.getApiAccessToken.resolves(apiAccessToken);
        stubbedProvider.getSupportedTokens.resolves(testTokens);
        const Wallet = proxyquireWallet();
        wallet = new Wallet(privateKey, stubbedProvider);
    });
=======
[
    ['private key signing', privateKey],
    ['custom signing', {
        address: walletAddress,
        signMessage: async (rawMessage) => {
            let message = rawMessage;
            if (typeof message === 'string') 
                message = ethers.utils.toUtf8Bytes(message);
            const wallet = new ethers.Wallet(privateKey);
            const signature = wallet.signingKey.signDigest(ethers.utils.hashMessage(message));
            return ethers.utils.joinSignature(signature);
        },
        signTransaction: async (unresolvedTx) => {
            const tx = await ethers.utils.resolveProperties(unresolvedTx);
            const serializedTx = ethers.utils.serializeTransaction(tx);
            const wallet = new ethers.Wallet(privateKey);
            const signature = wallet.signingKey.signDigest(ethers.utils.keccak256(serializedTx)); 
            return ethers.utils.serializeTransaction(tx, signature);
        } 
    }]
].forEach(([description, signer]) => {
    describe(`Wallet with ${description}`, () => {
        let wallet;

        beforeEach(() => {
            stubbedProvider.getApiAccessToken.resolves(apiAccessToken);
            stubbedProvider.getSupportedTokens.resolves(testTokens);
            const Wallet = proxyquireWallet();
            wallet = new Wallet(signer, stubbedProvider);
        });

        afterEach(() => {
            stubbedErc20Contract.approve.reset();
            stubbedClientFundContract.depositTokens.reset();
            stubbedProvider.getNahmiiBalances.reset();
            stubbedProvider.getSupportedTokens.reset();
            stubbedProvider.getTransactionReceipt.reset();
            stubbedProvider.getApiAccessToken.reset();
            stubbedProvider.getBalance.reset();
            stubbedProvider.getTransactionCount.reset();
            stubbedProvider.sendTransaction.reset();
            stubbedProvider.getGasPrice.reset();
            stubbedProvider.getNetwork.reset();
            stubbedProvider.resolveName.reset();
            stubbedClientFundContract.withdraw.reset();
            stubbedClientFundContract.unstage.reset();
        });

        context('an initialized wallet', () => {
            it('can sign transactions using it\'s \'sign\' method', async () => {
                const rawTx = {
                    to: walletAddress,
                    value: ethers.utils.parseEther('1.23'),
                    gasLimit: 1
                };
                const signedHex = '0xf86580800194691a8d05678fc962ff0f2174134379c0051cb686881111d67bb1bb0000801ca063b9e191cad9ad10903061f2f631b8115e5e7241e48091d28dc8d8683a28e70fa079321a11cf7cbcb3b34650f335c5c82453ca9ca0ca3711623efabebc125b8292';
                const sig = await wallet.sign(rawTx);
                expect(sig).to.equal(signedHex);
            });

            it('can sign messages using it\'s \'signMessage\' method', async () => {
                const message = 'Hello World!';
                const signedHex = '0xaeca66ebca1a5da255e4c60003ce9709911c4a5bfb9fd62d0f0f6aa9bfc216b217034f7c277f32b1efec116765851b65960be921e8b8711b7529eda338cc08d81b';
                const sig = await wallet.signMessage(message);
                expect(sig).to.equal(signedHex);
            });
        });

        context('a wallet with no base layer transactions', () => {
            let txCount;
            beforeEach(() => {
                txCount = 0;
                stubbedProvider.getTransactionCount
                    .withArgs(walletAddress)
                    .resolves(txCount);
            });

            it('has no base layer transactions', async () => {
                let balance = await wallet.getTransactionCount();
                expect(balance).to.eql(txCount);
            });
        });

        context('a wallet base layer transactions', () => {
            let txCount;
            beforeEach(() => {
                txCount = 5;
                stubbedProvider.getTransactionCount
                    .withArgs(walletAddress)
                    .resolves(txCount);
            });

            it('has a positive base layer transactions', async () => {
                let balance = await wallet.getTransactionCount();
                expect(balance).to.eql(txCount);
            });
        });

        context('a wallet with no nahmii balance', () => {
            beforeEach(() => {
                stubbedProvider.getNahmiiBalances
                    .withArgs(walletAddress)
                    .resolves([]);
            });
>>>>>>> 05bfe791

    afterEach(() => {
        stubbedErc20Contract.approve.reset();
        stubbedClientFundContract.receiveTokens.reset();
        stubbedClientFundContract.withdraw.reset();
        stubbedClientFundContract.unstage.reset();
        stubbedProvider.getNahmiiBalances.reset();
        stubbedProvider.getSupportedTokens.reset();
        stubbedProvider.getTransactionConfirmation.reset();
        stubbedProvider.getApiAccessToken.reset();
    });
    [
        privateKey,
        {
            address: '0x691A8D05678FC962ff0f2174134379c0051Cb686',
            signMessage: sinon.stub(),
            signTransaction: sinon.stub()
        }
    ].forEach(signer => {
        describe('Wallet', () => {
            let wallet;

            beforeEach(() => {
                stubbedProvider.getApiAccessToken.resolves(apiAccessToken);
                stubbedProvider.getSupportedTokens.resolves(testTokens);
                const Wallet = proxyquireWallet();
                wallet = new Wallet(signer, stubbedProvider);
            });
<<<<<<< HEAD

            afterEach(() => {
                stubbedErc20Contract.approve.reset();
                stubbedClientFundContract.receiveTokens.reset();
                stubbedProvider.getNahmiiBalances.reset();
                stubbedProvider.getSupportedTokens.reset();
                stubbedProvider.getTransactionReceipt.reset();
                stubbedProvider.getApiAccessToken.reset();
                stubbedClientFundContract.withdraw.reset();
                stubbedClientFundContract.unstage.reset();
=======

            it('can withdraw eth or tokens', async () => {
                const fakeTx = {hash: 'magic tx hash 1'};
                const amount = '1.23';
                const currency = '0x0000000000000000000000000000000000000000';
                const amountBN = ethers.utils.parseUnits(amount, 18);
                stubbedClientFundContract.withdraw
                    .withArgs(amountBN.toString(), currency, '0', '', {})
                    .resolves(fakeTx);
                const monetaryAmount = new MonetaryAmount(amountBN, currency, 0);
                let tx = await wallet.withdraw(monetaryAmount);
                expect(tx).to.equal(fakeTx);
            });
        });


        context('a wallet with a base layer balance', () => {
            let walletBal;
            const fakeTxHash = 'some tx hash';

            beforeEach(() => {
                walletBal = ethers.utils.bigNumberify('10000');
                stubbedProvider.getBalance
                    .withArgs(walletAddress)
                    .resolves(walletBal);
            });

            it('has a base layer balance', async () => {
                let result = await wallet.getBalance();
                expect(result).to.eql(walletBal);
            });

            it('can send a transaction', async () => {
                const rawTx = {
                    to: walletAddress,
                    value: ethers.utils.parseEther('1.23'),
                    gasLimit: 1
                };
                const gasPrice = ethers.utils.bigNumberify('1000');
                const transactionCount = 1;
                const network = {chainId: 3};
                const tx = {
                    value: ethers.utils.parseEther('1.23'),
                    to: walletAddress,
                    gasPrice,
                    gasLimit: 1,
                    nonce: transactionCount,
                    chainId: network.chainId
                };
                const signedHex = '0xf867018203e80194691a8d05678fc962ff0f2174134379c0051cb686881111d67bb1bb00008029a0d3ee30ea37851b40850481af6feec666c3f60c13f093ffe1da5c0db30c8b09ada033726b50332de13a9893a6dd759474876b46854cf434bfc5145ed3b46eec843c';
                stubbedProvider.getGasPrice
                    .resolves(gasPrice);
                stubbedProvider.getTransactionCount
                    .resolves(transactionCount);
                stubbedProvider.getNetwork
                    .resolves(network);
                stubbedProvider.resolveName
                    .resolves(walletAddress);
                stubbedProvider.sendTransaction
                    .withArgs(signedHex)
                    .resolves({...tx, hash: fakeTxHash});
                sinon.stub(wallet, 'sign')
                    .withArgs(tx)
                    .resolves(signedHex);

                const res = await wallet.sendTransaction(rawTx);
                expect(res).to.deep.equal({...tx, hash: fakeTxHash});
            });

            it('can deposit eth to nahmii', async () => {
                const rawTx = {
                    to: stubbedClientFundContract.address,
                    value: ethers.utils.parseEther('1.23'),
                    gasLimit: 1
                };
                sinon.stub(wallet, 'sendTransaction')
                    .withArgs(rawTx)
                    .resolves({hash: fakeTxHash});
                let {hash} = await wallet.depositEth('1.23', {gasLimit: 1});
                expect(hash).to.equal(fakeTxHash);
>>>>>>> 05bfe791
            });

            context('an empty wallet', () => {
                beforeEach(() => {
                    stubbedProvider.getNahmiiBalances
                        .withArgs(walletAddress)
                        .resolves([]);
                });

<<<<<<< HEAD
                it('has no nahmii balance', async () => {
                    let balance = await wallet.getNahmiiBalance();
                    expect(balance).to.eql({});
=======
                it(`can complete the deposit of ${t.symbol} tokens to nahmii`, async () => {
                    stubbedClientFundContract.depositTokens
                        .withArgs(ethers.utils.parseUnits('2.71', t.decimals), t.currency, 0, 'ERC20', {gasLimit: 1})
                        .resolves({hash: fakeTxHash});
                    const {hash} = await wallet.completeTokenDeposit('2.71', t.symbol, {gasLimit: 1});
                    expect(hash).to.eql(fakeTxHash);
>>>>>>> 05bfe791
                });

<<<<<<< HEAD
            context('a wallet with nahmii balance', () => {
                beforeEach(() => {
                    stubbedProvider.getNahmiiBalances
                        .withArgs(walletAddress)
                        .resolves([
                            {
                                wallet: walletAddress,
                                currency: {
                                    ct: '0x0000000000000000000000000000000000000000',
                                    id: '0'
                                },
                                amount: '100200000000000000000'
                            },
                            {
                                wallet: walletAddress,
                                currency: {ct: testTokens[0].currency, id: '0'},
                                amount: '3140000000000000000'
                            }
                        ]);
=======
                it(`rejects when deposit of ${t.symbol} can not be completed`, (done) => {
                    stubbedClientFundContract.depositTokens
                        .rejects('some error');
                    wallet.completeTokenDeposit('2.71', t.symbol, {gasLimit: 1})
                        .catch(e => {
                            expect(e).to.match(/failed.*deposit.*some.*error/i);
                            done();
                        });
>>>>>>> 05bfe791
                });
            });
        });

<<<<<<< HEAD
                it('has a nahmii balance', async () => {
                    let balance = await wallet.getNahmiiBalance();
                    expect(balance).to.eql({
                        'ETH': '100.2',
                        'TT1': '3.14'
                    });
                });
            });

            context('a wallet with a non-nahmii balance', () => {
                const fakeTxHash = 'some tx hash 1';
                const rawTx = {
                    to: stubbedClientFundContract.address,
                    value: ethers.utils.parseEther('1.23'),
                    gasLimit: 1
                };

                it('can deposit eth to nahmii', async () => {
                    sinon.stub(wallet, 'sendTransaction')
                        .withArgs(rawTx)
                        .resolves(fakeTxHash);
                    let hash = await wallet.depositEth('1.23', {gasLimit: 1});
                    expect(hash).to.equal(fakeTxHash);
                });

                testTokens.forEach(t => {
                    it(`can initiate the deposit of ${t.symbol} tokens to nahmii`, async () => {
                        stubbedProvider.getTokenInfo.resolves(testTokens.find(token => token.symbol === t.symbol));
                        stubbedErc20Contract.approve
                            .withArgs(stubbedClientFundContract.address, ethers.utils.parseUnits('2.71', t.decimals), {gasLimit: 1})
                            .resolves(fakeTxHash);
                        const txHash = await wallet.approveTokenDeposit('2.71', t.symbol, {gasLimit: 1});
                        expect(txHash).to.eql(fakeTxHash);
                    });
                    it(`can complete the deposit of ${t.symbol} tokens to nahmii`, async () => {
                        stubbedProvider.getTokenInfo.resolves(testTokens.find(token => token.symbol === t.symbol));
                        stubbedClientFundContract.receiveTokens
                            .withArgs('', ethers.utils.parseUnits('2.71', t.decimals), t.currency, 0, 'ERC20', {gasLimit: 1})
                            .resolves(fakeTxHash);
                        const txHash = await wallet.completeTokenDeposit('2.71', t.symbol, {gasLimit: 1});
                        expect(txHash).to.eql(fakeTxHash);
                    });
=======
        context('a wallet with no non-nahmii balance', () => {
            let walletBal;
            beforeEach(() => {
                walletBal = ethers.utils.bigNumberify('0');
                stubbedProvider.getBalance
                    .withArgs(walletAddress)
                    .resolves(walletBal);
                sinon.stub(wallet, 'sendTransaction').rejects('insufficient funds');
                stubbedErc20Contract.approve.rejects('insufficient funds');
                stubbedClientFundContract.depositTokens.rejects('insufficient funds');
            });

            it('has no base layer balance', async () => {
                let result = await wallet.getBalance();
                expect(result).to.eql(walletBal);
            });

            it('can not deposit eth to nahmii', (done) => {
                wallet.depositEth('1.23', {gasLimit: 1}).catch(err => {
                    expect(err.name).to.eql('insufficient funds');
                    done();
>>>>>>> 05bfe791
                });
            });

            it('can not initiate deposit tokens to nahmii', (done) => {
                wallet.approveTokenDeposit('2.71', 'TT1', {gasLimit: 1}).catch(err => {
                    expect(err.message).to.match(/failed.*approve/i);
                    done();
                });
            });
        });

        context('a wallet with a staged balance', () => {
            it('can unstage eth or tokens', async () => {
                const fakeTx = {hash: 'magic tx hash 1'};
                const amount = '1.23';
                const currency = '0x0000000000000000000000000000000000000000';
                const amountBN = ethers.utils.parseUnits(amount, 18);
                stubbedClientFundContract.unstage
                    .withArgs(amountBN.toString(), currency, '0', {})
                    .resolves(fakeTx);
                const monetaryAmount = new MonetaryAmount(amountBN, currency, 0);
                let tx = await wallet.unstage(monetaryAmount);
                expect(tx).to.equal(fakeTx);
            });
        });

        context('insufficient funds', () => {
            beforeEach(() => {
                sinon.stub(wallet, 'sendTransaction').rejects('insufficient funds');
                stubbedErc20Contract.approve.rejects('insufficient funds');
                stubbedClientFundContract.receiveTokens.rejects('insufficient funds');
            });

            it('can not deposit eth to nahmii', (done) => {
                wallet.depositEth('1.23', {gasLimit: 1}).catch(err => {
                    expect(err.name).to.eql('insufficient funds');
                    done();
                });
            });

            it('can not initiate deposit tokens to nahmii', (done) => {
                wallet.approveTokenDeposit('2.71', 'TT1', {gasLimit: 1}).catch(err => {
                    expect(err.message).to.match(/failed.*approve/i);
                    done();
                });
            });

            it('can not complete deposit tokens to nahmii', (done) => {
                wallet.completeTokenDeposit('2.71', 'TT1', {gasLimit: 1}).catch(err => {
                    expect(err.message).to.match(/failed.*complete/i);
                    done();
                });
            });
        });
    });
});<|MERGE_RESOLUTION|>--- conflicted
+++ resolved
@@ -23,7 +23,6 @@
     getTransactionConfirmation: sinon.stub(),
     getApiAccessToken: sinon.stub(),
     getSupportedTokens: sinon.stub(),
-    getTokenInfo: sinon.stub(),
     getNahmiiBalances: sinon.stub(),
     getBalance: sinon.stub(),
     getTransactionCount: sinon.stub(),
@@ -62,28 +61,17 @@
         './client-fund-contract': function() {
             return stubbedClientFundContract;
         },
-        './balance-tracker-contract': function() {
-            return {};
-        },
         './erc20-contract': function(address) {
             stubbedErc20Contract.address = address;
             return stubbedErc20Contract;
+        },
+        './balance-tracker-contract': function() {
+            return {};
         }
     });
 }
 
 
-<<<<<<< HEAD
-describe('Wallet', () => {
-    let wallet;
-
-    beforeEach(() => {
-        stubbedProvider.getApiAccessToken.resolves(apiAccessToken);
-        stubbedProvider.getSupportedTokens.resolves(testTokens);
-        const Wallet = proxyquireWallet();
-        wallet = new Wallet(privateKey, stubbedProvider);
-    });
-=======
 [
     ['private key signing', privateKey],
     ['custom signing', {
@@ -117,7 +105,7 @@
 
         afterEach(() => {
             stubbedErc20Contract.approve.reset();
-            stubbedClientFundContract.depositTokens.reset();
+            stubbedClientFundContract.receiveTokens.reset();
             stubbedProvider.getNahmiiBalances.reset();
             stubbedProvider.getSupportedTokens.reset();
             stubbedProvider.getTransactionReceipt.reset();
@@ -188,47 +176,41 @@
                     .withArgs(walletAddress)
                     .resolves([]);
             });
->>>>>>> 05bfe791
-
-    afterEach(() => {
-        stubbedErc20Contract.approve.reset();
-        stubbedClientFundContract.receiveTokens.reset();
-        stubbedClientFundContract.withdraw.reset();
-        stubbedClientFundContract.unstage.reset();
-        stubbedProvider.getNahmiiBalances.reset();
-        stubbedProvider.getSupportedTokens.reset();
-        stubbedProvider.getTransactionConfirmation.reset();
-        stubbedProvider.getApiAccessToken.reset();
-    });
-    [
-        privateKey,
-        {
-            address: '0x691A8D05678FC962ff0f2174134379c0051Cb686',
-            signMessage: sinon.stub(),
-            signTransaction: sinon.stub()
-        }
-    ].forEach(signer => {
-        describe('Wallet', () => {
-            let wallet;
-
-            beforeEach(() => {
-                stubbedProvider.getApiAccessToken.resolves(apiAccessToken);
-                stubbedProvider.getSupportedTokens.resolves(testTokens);
-                const Wallet = proxyquireWallet();
-                wallet = new Wallet(signer, stubbedProvider);
-            });
-<<<<<<< HEAD
-
-            afterEach(() => {
-                stubbedErc20Contract.approve.reset();
-                stubbedClientFundContract.receiveTokens.reset();
-                stubbedProvider.getNahmiiBalances.reset();
-                stubbedProvider.getSupportedTokens.reset();
-                stubbedProvider.getTransactionReceipt.reset();
-                stubbedProvider.getApiAccessToken.reset();
-                stubbedClientFundContract.withdraw.reset();
-                stubbedClientFundContract.unstage.reset();
-=======
+
+            it('has no nahmii balance', async () => {
+                let balance = await wallet.getNahmiiBalance();
+                expect(balance).to.eql({});
+            });
+        });
+
+        context('a wallet with nahmii balance', () => {
+            beforeEach(() => {
+                stubbedProvider.getNahmiiBalances
+                    .withArgs(walletAddress)
+                    .resolves([
+                        {
+                            wallet: walletAddress,
+                            currency: {
+                                ct: '0x0000000000000000000000000000000000000000',
+                                id: '0'
+                            },
+                            amount: '100200000000000000000'
+                        },
+                        {
+                            wallet: walletAddress,
+                            currency: {ct: testTokens[0].currency, id: '0'},
+                            amount: '3140000000000000000'
+                        }
+                    ]);
+            });
+
+            it('has a nahmii balance', async () => {
+                let balance = await wallet.getNahmiiBalance();
+                expect(balance).to.eql({
+                    'ETH': '100.2',
+                    'TT1': '3.14'
+                });
+            });
 
             it('can withdraw eth or tokens', async () => {
                 const fakeTx = {hash: 'magic tx hash 1'};
@@ -309,108 +291,38 @@
                     .resolves({hash: fakeTxHash});
                 let {hash} = await wallet.depositEth('1.23', {gasLimit: 1});
                 expect(hash).to.equal(fakeTxHash);
->>>>>>> 05bfe791
-            });
-
-            context('an empty wallet', () => {
-                beforeEach(() => {
-                    stubbedProvider.getNahmiiBalances
-                        .withArgs(walletAddress)
-                        .resolves([]);
-                });
-
-<<<<<<< HEAD
-                it('has no nahmii balance', async () => {
-                    let balance = await wallet.getNahmiiBalance();
-                    expect(balance).to.eql({});
-=======
+            });
+
+            testTokens.forEach(t => {
+                it(`can initiate the deposit of ${t.symbol} tokens to nahmii`, async () => {
+                    stubbedErc20Contract.approve
+                        .withArgs(stubbedClientFundContract.address, ethers.utils.parseUnits('2.71', t.decimals), {gasLimit: 1})
+                        .resolves({hash: fakeTxHash});
+                    const {hash} = await wallet.approveTokenDeposit('2.71', t.symbol, {gasLimit: 1});
+                    expect(hash).to.eql(fakeTxHash);
+                });
+
                 it(`can complete the deposit of ${t.symbol} tokens to nahmii`, async () => {
-                    stubbedClientFundContract.depositTokens
-                        .withArgs(ethers.utils.parseUnits('2.71', t.decimals), t.currency, 0, 'ERC20', {gasLimit: 1})
+                    stubbedClientFundContract.receiveTokens
+                        .withArgs('', ethers.utils.parseUnits('2.71', t.decimals), t.currency, 0, 'ERC20', {gasLimit: 1})
                         .resolves({hash: fakeTxHash});
+                    
                     const {hash} = await wallet.completeTokenDeposit('2.71', t.symbol, {gasLimit: 1});
                     expect(hash).to.eql(fakeTxHash);
->>>>>>> 05bfe791
-                });
-
-<<<<<<< HEAD
-            context('a wallet with nahmii balance', () => {
-                beforeEach(() => {
-                    stubbedProvider.getNahmiiBalances
-                        .withArgs(walletAddress)
-                        .resolves([
-                            {
-                                wallet: walletAddress,
-                                currency: {
-                                    ct: '0x0000000000000000000000000000000000000000',
-                                    id: '0'
-                                },
-                                amount: '100200000000000000000'
-                            },
-                            {
-                                wallet: walletAddress,
-                                currency: {ct: testTokens[0].currency, id: '0'},
-                                amount: '3140000000000000000'
-                            }
-                        ]);
-=======
+                });
+
                 it(`rejects when deposit of ${t.symbol} can not be completed`, (done) => {
-                    stubbedClientFundContract.depositTokens
+                    stubbedClientFundContract.receiveTokens
                         .rejects('some error');
                     wallet.completeTokenDeposit('2.71', t.symbol, {gasLimit: 1})
                         .catch(e => {
                             expect(e).to.match(/failed.*deposit.*some.*error/i);
                             done();
                         });
->>>>>>> 05bfe791
-                });
-            });
-        });
-
-<<<<<<< HEAD
-                it('has a nahmii balance', async () => {
-                    let balance = await wallet.getNahmiiBalance();
-                    expect(balance).to.eql({
-                        'ETH': '100.2',
-                        'TT1': '3.14'
-                    });
-                });
-            });
-
-            context('a wallet with a non-nahmii balance', () => {
-                const fakeTxHash = 'some tx hash 1';
-                const rawTx = {
-                    to: stubbedClientFundContract.address,
-                    value: ethers.utils.parseEther('1.23'),
-                    gasLimit: 1
-                };
-
-                it('can deposit eth to nahmii', async () => {
-                    sinon.stub(wallet, 'sendTransaction')
-                        .withArgs(rawTx)
-                        .resolves(fakeTxHash);
-                    let hash = await wallet.depositEth('1.23', {gasLimit: 1});
-                    expect(hash).to.equal(fakeTxHash);
-                });
-
-                testTokens.forEach(t => {
-                    it(`can initiate the deposit of ${t.symbol} tokens to nahmii`, async () => {
-                        stubbedProvider.getTokenInfo.resolves(testTokens.find(token => token.symbol === t.symbol));
-                        stubbedErc20Contract.approve
-                            .withArgs(stubbedClientFundContract.address, ethers.utils.parseUnits('2.71', t.decimals), {gasLimit: 1})
-                            .resolves(fakeTxHash);
-                        const txHash = await wallet.approveTokenDeposit('2.71', t.symbol, {gasLimit: 1});
-                        expect(txHash).to.eql(fakeTxHash);
-                    });
-                    it(`can complete the deposit of ${t.symbol} tokens to nahmii`, async () => {
-                        stubbedProvider.getTokenInfo.resolves(testTokens.find(token => token.symbol === t.symbol));
-                        stubbedClientFundContract.receiveTokens
-                            .withArgs('', ethers.utils.parseUnits('2.71', t.decimals), t.currency, 0, 'ERC20', {gasLimit: 1})
-                            .resolves(fakeTxHash);
-                        const txHash = await wallet.completeTokenDeposit('2.71', t.symbol, {gasLimit: 1});
-                        expect(txHash).to.eql(fakeTxHash);
-                    });
-=======
+                });
+            });
+        });
+
         context('a wallet with no non-nahmii balance', () => {
             let walletBal;
             beforeEach(() => {
@@ -420,7 +332,7 @@
                     .resolves(walletBal);
                 sinon.stub(wallet, 'sendTransaction').rejects('insufficient funds');
                 stubbedErc20Contract.approve.rejects('insufficient funds');
-                stubbedClientFundContract.depositTokens.rejects('insufficient funds');
+                stubbedClientFundContract.receiveTokens.rejects('insufficient funds');
             });
 
             it('has no base layer balance', async () => {
@@ -432,7 +344,6 @@
                 wallet.depositEth('1.23', {gasLimit: 1}).catch(err => {
                     expect(err.name).to.eql('insufficient funds');
                     done();
->>>>>>> 05bfe791
                 });
             });
 
@@ -458,34 +369,5 @@
                 expect(tx).to.equal(fakeTx);
             });
         });
-
-        context('insufficient funds', () => {
-            beforeEach(() => {
-                sinon.stub(wallet, 'sendTransaction').rejects('insufficient funds');
-                stubbedErc20Contract.approve.rejects('insufficient funds');
-                stubbedClientFundContract.receiveTokens.rejects('insufficient funds');
-            });
-
-            it('can not deposit eth to nahmii', (done) => {
-                wallet.depositEth('1.23', {gasLimit: 1}).catch(err => {
-                    expect(err.name).to.eql('insufficient funds');
-                    done();
-                });
-            });
-
-            it('can not initiate deposit tokens to nahmii', (done) => {
-                wallet.approveTokenDeposit('2.71', 'TT1', {gasLimit: 1}).catch(err => {
-                    expect(err.message).to.match(/failed.*approve/i);
-                    done();
-                });
-            });
-
-            it('can not complete deposit tokens to nahmii', (done) => {
-                wallet.completeTokenDeposit('2.71', 'TT1', {gasLimit: 1}).catch(err => {
-                    expect(err.message).to.match(/failed.*complete/i);
-                    done();
-                });
-            });
-        });
     });
 });