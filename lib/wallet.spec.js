'use strict';

const chai = require('chai');
const sinon = require('sinon');
const sinonChai = require('sinon-chai');
const expect = chai.expect;
chai.use(sinonChai);

const proxyquire = require('proxyquire').noPreserveCache().noCallThru();
const ethers = require('ethers');
const MonetaryAmount = require('./monetary-amount');

const privateKey = '0x' + '0F'.repeat(32);
const walletAddress = '0x691A8D05678FC962ff0f2174134379c0051Cb686'; // Derived from privateKey! Not random!

const apiAccessToken = 'hubii-api-token';

const stubbedProvider = {
    chainId: 3,
    getTransactionConfirmation: sinon.stub(),
    getApiAccessToken: sinon.stub(),
    getSupportedTokens: sinon.stub(),
<<<<<<< HEAD
    getAvaliableBalances: sinon.stub(),
    getBaseLayerBalances: sinon.stub(),
    getStagingBalances: sinon.stub()
=======
    getNahmiiBalances: sinon.stub(),
    resolveName: sinon.stub()
>>>>>>> b71b3651
};

const testTokens = [
    {
        currency: '0x0000000000000000000000000000000000000001',
        symbol: 'TT1',
        decimals: 18
    },
    {
        currency: '0x0000000000000000000000000000000000000002',
        symbol: 'TT2',
        decimals: 5
    }
];

const stubbedClientFundContract = {
    depositTokens: sinon.stub(),
    withdraw: sinon.stub(),
    unstage: sinon.stub(),
    address: 'client fund address'
};

const stubbedErc20Contract = {
    approve: sinon.stub()
};

function proxyquireWallet() {
    return proxyquire('./wallet', {
        './client-fund-contract': function() {
            return stubbedClientFundContract;
        },
        './erc20-contract': function(address) {
            stubbedErc20Contract.address = address;
            return stubbedErc20Contract;
        }
    });
}


describe('Wallet', () => {
    let wallet;

    beforeEach(() => {
        stubbedProvider.getApiAccessToken.resolves(apiAccessToken);
        stubbedProvider.getSupportedTokens.resolves(testTokens);
        const Wallet = proxyquireWallet();
        wallet = new Wallet(privateKey, stubbedProvider);
    });

    afterEach(() => {
        stubbedErc20Contract.approve.reset();
        stubbedClientFundContract.depositTokens.reset();
<<<<<<< HEAD
        stubbedProvider.getAvaliableBalances.reset();
        stubbedProvider.getBaseLayerBalances.reset();
        stubbedProvider.getStagingBalances.reset();
=======
        stubbedClientFundContract.withdraw.reset();
        stubbedClientFundContract.unstage.reset();
        stubbedProvider.getNahmiiBalances.reset();
>>>>>>> b71b3651
        stubbedProvider.getSupportedTokens.reset();
        stubbedProvider.getTransactionConfirmation.reset();
        stubbedProvider.getApiAccessToken.reset();
    });

    context('a wallet with no avaliable balance', () => {
        beforeEach(() => {
            stubbedProvider.getAvaliableBalances
                .withArgs(walletAddress)
                .resolves({});
        });

        it('has no avaliable balance', async () => {
            let balance = await wallet.getAvaliableBalances();
            expect(balance).to.eql({});
        });
    });

    context('a wallet with an avaliable balance', () => {
        const balances = {
            'ETH': '100.2',
            'TT1': '3.14'
        };
        beforeEach(() => {
            stubbedProvider.getAvaliableBalances
                .withArgs(walletAddress)
                .resolves(balances);
        });

        it('has an avaliable balance', async () => {
            let result = await wallet.getAvaliableBalances();
            expect(result).to.eql(balances);
        });
    });

    context('a wallet with a staging balance', () => {
        const balances = {
            'ETH': '100.2',
            'TT1': '3.14'
        };
        beforeEach(() => {
            stubbedProvider.getStagingBalances
                .withArgs(walletAddress)
                .resolves(balances);
        });

        it('has a staging balance', async () => {
            let result = await wallet.getStagingBalances();
            expect(result).to.eql(balances);
        });
    });

    context('a wallet with a non-nahmii balance', () => {
<<<<<<< HEAD
        const baseLayerBalance = {'ETH': '1.0092'};
        const fakeTx1 = {hash: 'magic tx hash 1'};
        const fakeTx2 = {hash: 'magic tx hash 2'};
        const expectedTxReceipt1 = {};
        const expectedTxReceipt2 = {};

        beforeEach(() => {
            stubbedProvider.getBaseLayerBalances
                .withArgs(walletAddress)
                .resolves(baseLayerBalance);
            stubbedProvider.getTransactionReceipt
                .withArgs(fakeTx1.hash)
                .resolves(expectedTxReceipt1);
            stubbedProvider.getTransactionReceipt
                .withArgs(fakeTx2.hash)
                .resolves(expectedTxReceipt2);
        });
=======
        const fakeTxHash = 'some tx hash 1';
>>>>>>> b71b3651

        it('can deposit eth to nahmii', async () => {
            sinon.stub(wallet, 'send')
                .withArgs(stubbedClientFundContract.address, ethers.utils.parseEther('1.23'), {gasLimit: 1})
                .resolves(fakeTxHash);
            let hash = await wallet.depositEth('1.23', {gasLimit: 1});
            expect(hash).to.equal(fakeTxHash);
        });

        it('can fetch it\'s own balance', async () => {
            let result = await wallet.getBaseLayerBalances();
            expect(result).to.equal(baseLayerBalance);
        });

        testTokens.forEach(t => {
            it(`can initiate the deposit of ${t.symbol} tokens to nahmii`, async () => {
                stubbedErc20Contract.approve
                    .withArgs(stubbedClientFundContract.address, ethers.utils.parseUnits('2.71', t.decimals), {gasLimit: 1})
                    .resolves(fakeTxHash);
                const txHash = await wallet.approveTokenDeposit('2.71', t.symbol, {gasLimit: 1});
                expect(txHash).to.eql(fakeTxHash);
            });
            it(`can complete the deposit of ${t.symbol} tokens to nahmii`, async () => {
                stubbedClientFundContract.depositTokens
                    .withArgs(ethers.utils.parseUnits('2.71', t.decimals), t.currency, 0, 'ERC20', {gasLimit: 1})
                    .resolves(fakeTxHash);
                const txHash = await wallet.completeTokenDeposit('2.71', t.symbol, {gasLimit: 1});
                expect(txHash).to.eql(fakeTxHash);
            });
        });
    });

    context('a wallet with no non-nahmii balance', () => {
        beforeEach(() => {
            sinon.stub(wallet, 'send').rejects('insufficient funds');
            stubbedErc20Contract.approve.rejects('insufficient funds');
        });

        it('can not deposit eth to nahmii', (done) => {
            wallet.depositEth('1.23', {gasLimit: 1}).catch(err => {
                expect(err.name).to.eql('insufficient funds');
                done();
            });
        });

        it('can not initiate deposit tokens to nahmii', (done) => {
            wallet.approveTokenDeposit('2.71', 'TT1', {gasLimit: 1}).catch(err => {
                expect(err.message).to.match(/failed.*approve/i);
                done();
            });
        });
    });

    context('withdraw back into base layer', () => {
        const fakeTx = {hash: 'magic tx hash 1'};
        
        it('can withdraw eth or tokens', async () => {
            const amount = '1.23';
            const currency = '0x0000000000000000000000000000000000000000';
            const amountBN = ethers.utils.parseUnits(amount, 18);
            stubbedClientFundContract.withdraw
                .withArgs(amountBN.toString(), currency, '0', '', {})
                .resolves(fakeTx);
            const monetaryAmount = new MonetaryAmount(amountBN, currency, 0);
            let tx = await wallet.withdraw(monetaryAmount);
            expect(tx).to.equal(fakeTx);
        });
    });

    context('unstage nahmii balance', () => {
        const fakeTx = {hash: 'magic tx hash 1'};

        it('can unstage eth or tokens', async () => {
            const amount = '1.23';
            const currency = '0x0000000000000000000000000000000000000000';
            const amountBN = ethers.utils.parseUnits(amount, 18);
            stubbedClientFundContract.unstage
                .withArgs(amountBN.toString(), currency, '0', {})
                .resolves(fakeTx);
            const monetaryAmount = new MonetaryAmount(amountBN, currency, 0);
            let tx = await wallet.unstage(monetaryAmount);
            expect(tx).to.equal(fakeTx);
        });
    });
});<|MERGE_RESOLUTION|>--- conflicted
+++ resolved
@@ -20,14 +20,11 @@
     getTransactionConfirmation: sinon.stub(),
     getApiAccessToken: sinon.stub(),
     getSupportedTokens: sinon.stub(),
-<<<<<<< HEAD
     getAvaliableBalances: sinon.stub(),
     getBaseLayerBalances: sinon.stub(),
-    getStagingBalances: sinon.stub()
-=======
-    getNahmiiBalances: sinon.stub(),
+    getTransactionReceipt: sinon.stub(),
+    getStagingBalances: sinon.stub(),
     resolveName: sinon.stub()
->>>>>>> b71b3651
 };
 
 const testTokens = [
@@ -80,15 +77,11 @@
     afterEach(() => {
         stubbedErc20Contract.approve.reset();
         stubbedClientFundContract.depositTokens.reset();
-<<<<<<< HEAD
         stubbedProvider.getAvaliableBalances.reset();
         stubbedProvider.getBaseLayerBalances.reset();
         stubbedProvider.getStagingBalances.reset();
-=======
         stubbedClientFundContract.withdraw.reset();
         stubbedClientFundContract.unstage.reset();
-        stubbedProvider.getNahmiiBalances.reset();
->>>>>>> b71b3651
         stubbedProvider.getSupportedTokens.reset();
         stubbedProvider.getTransactionConfirmation.reset();
         stubbedProvider.getApiAccessToken.reset();
@@ -142,10 +135,10 @@
     });
 
     context('a wallet with a non-nahmii balance', () => {
-<<<<<<< HEAD
         const baseLayerBalance = {'ETH': '1.0092'};
         const fakeTx1 = {hash: 'magic tx hash 1'};
         const fakeTx2 = {hash: 'magic tx hash 2'};
+        const fakeTxHash = 'some tx hash 1';
         const expectedTxReceipt1 = {};
         const expectedTxReceipt2 = {};
 
@@ -160,9 +153,6 @@
                 .withArgs(fakeTx2.hash)
                 .resolves(expectedTxReceipt2);
         });
-=======
-        const fakeTxHash = 'some tx hash 1';
->>>>>>> b71b3651
 
         it('can deposit eth to nahmii', async () => {
             sinon.stub(wallet, 'send')
