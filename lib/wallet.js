--- conflicted
+++ resolved
@@ -86,12 +86,7 @@
             ...options
         };
         dbg('Sending ' + amountWei + ' wei to ' + clientFund.address + ' from ' + this.address);
-<<<<<<< HEAD
-        const txResponse = await this.sendTransaction(rawTx);
-        return getTransactionReceipt.call(this, txResponse.hash);
-=======
-        return this.send(clientFund.address, amountWei, options);
->>>>>>> b71b3651
+        return this.sendTransaction(rawTx);
     }
     
     /**
@@ -215,7 +210,6 @@
 
 module.exports = Wallet;
 
-<<<<<<< HEAD
 /**
   * @private - invoke bound to instance.
   * Creates signing methods and derives an address from a private key and assigns them to this Wallet instance
@@ -252,25 +246,6 @@
 
 /**
  * @private - invoke bound to instance.
- * Attempts to get transaction receipt once every second for up to 1 minute.
- * @see https://docs.ethers.io/ethers.js/html/api-providers.html#transaction-receipts
- * @param {string} transactionHash
- * @returns {Promise<Object>}
- */
-function getTransactionReceipt(transactionHash) {
-    return Promise.retry(() => {
-        process.stderr.write('.');
-        return deferredIsNotNull(this.provider.getTransactionReceipt(transactionHash));
-    }, 60, 1000).then(result => {
-        process.stderr.write('\n');
-        return result;
-    });
-}
-=======
->>>>>>> b71b3651
-
-/**
- * @private - invoke bound to instance.
  * Retrieves information about the token that has the specified symbol.
  * @param {string} symbolOrAddress - token symbol or address
  * @param {boolean} byAddress - a flag to tell whether to look up by symbol or address
