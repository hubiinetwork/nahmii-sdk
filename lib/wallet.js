'use strict';

/**
 * @module nahmii-sdk
 */

const dbg = require('./dbg');
const ethers = require('ethers');
const ClientFundContract = require('./client-fund-contract');
const BalanceTrackerContract = require('./balance-tracker-contract');
const Erc20Contract = require('./erc20-contract');

const _clientFund = new WeakMap();
<<<<<<< HEAD
const _balanceTracker = new WeakMap();
=======
const _provider = new WeakMap();
const _signatureProvider = new WeakMap();
>>>>>>> 05bfe791

/**
 * @class Wallet
 * A class for performing various operations on a wallet.
 * @alias module:nahmii-sdk
 */
class Wallet extends ethers.Signer {
    /**
     * Create a Wallet from either a private key or custom signing functions
     * @param {(string|object)} signer - A private key, or information required for the wallet to have signing capabilities
     * @param {NahmiiProvider} provider - A NahmiiProvider instance
     */
    constructor(signer, provider) {
        super();
        _provider.set(this, provider);

        if (typeof signer === 'string')
            _signatureProvider.set(this, signerFromKey.call(this, signer));
        else
            _signatureProvider.set(this, signerFromExternalImpl.call(this, signer.signMessage, signer.signTransaction, signer.address));

        _clientFund.set(this, new ClientFundContract(this));
        _balanceTracker.set(this, new BalanceTrackerContract(this));
    }

    /**
     * The Nahmii Provider used by this wallet instance.
     * @return {NahmiiProvider}
     */
    get provider() {
        return _provider.get(this);
    }

    /**
     * Returns the address for this wallet, required by ethers Wallet
     * methods.
     * @return {String}
     */
    get address() {
        return _signatureProvider.get(this).address;
    }

    /**
     * Retrieves nahmii balance for current wallet.
     * @return {Promise} A promise that resolves into a mapping from symbol to human readable amount.
     */
    async getNahmiiBalance() {
        const address = await this.getAddress();
        const [nahmiiBalances, supportedTokens] = await Promise.all([
            this.provider.getNahmiiBalances(address),
            this.provider.getSupportedTokens()
        ]);

        const currencies = new Map();
        currencies.set('0X0000000000000000000000000000000000000000', {
            symbol: 'ETH',
            decimals: 18
        });
        for (let t of supportedTokens) {
            currencies.set(t.currency.toUpperCase(), {
                symbol: t.symbol,
                decimals: t.decimals
            });
        }

        const nahmiiBalance = {};
        for (let b of nahmiiBalances) {
            const currency = currencies.get(b.currency.ct.toUpperCase());
            nahmiiBalance[currency.symbol] = ethers.utils.formatUnits(b.amount, currency.decimals);
        }

        return nahmiiBalance;
    }

    async getNahmiiStagedBalance(ct) {
        const balanceTracker = _balanceTracker.get(this);
        const balanceType = await balanceTracker.stagedBalanceType();
        const nahmiiBalance = await balanceTracker.get(
            this.address, balanceType, ct, 0
        );
        return nahmiiBalance;
    }

    /**
     * Initiates the deposit of ETH from the on-chain balance of the wallet to
     * nahmii.
     * @param {(number|string)} amountEth - The amount of ETH to deposit.
     * @param [options]
     * @return {Promise} A promise that resolves into a transaction with a hash.
     * @example
     * const {hash} = await wallet.depositEth('1.1', {gasLimit: 200000});
     * const receipt = await wallet.provider.getTransactionConfirmation(hash);
     */
    async depositEth(amountEth, options) {
        options = {gasLimit: 600000, ...options};
        const amountWei = ethers.utils.parseEther(amountEth.toString());
        const clientFund = _clientFund.get(this);
        const rawTx = {
            to: clientFund.address,
            value: amountWei,
            ...options
        };

        const address = await this.getAddress();
        dbg('Sending ' + amountWei + ' wei to ' + clientFund.address + ' from ' + address);
        return this.sendTransaction(rawTx);
    }

    /**
     * Initiates the deposit of a token from the wallet's on-chain balance to
     * nahmii by calling the approve method of the token smart contract.
     * @param {(number|string)} amount - The amount of currency to deposit.
     * @param {string} symbol - The currency symbol
     * @param [options]
     * @return {Promise} A promise that resolves into a transaction with a hash.
     * @see https://docs.ethers.io/ethers.js/html/api-providers.html#transaction-receipts
     * @example
     * const {hash} = await wallet.depositToken('1.1', 'HBT', {gasLimit: 200000});
     * const receipt = await wallet.provider.getTransactionConfirmation(hash);
     */
    async approveTokenDeposit(amount, symbol, options) {
<<<<<<< HEAD
        options = { gasLimit: 600000, ...options };
        const tokenInfo = await this.provider.getTokenInfo(symbol);
=======
        options = {gasLimit: 600000, ...options};
        const tokenInfo = await getTokenInfo.call(this, symbol);
>>>>>>> 05bfe791
        const tokenContract = new Erc20Contract(tokenInfo.currency, this);
        const amountBN = ethers.utils.parseUnits(amount.toString(), tokenInfo.decimals);
        const clientFund = _clientFund.get(this);
        try {
            return await tokenContract.approve(clientFund.address, amountBN, options);
        } catch (e) {
            throw new Error(`Failed to approve token deposit: ${e}`);
        }
    }

    /**
     * Initiates the completion of a deposit of a token from a wallet's on-chain
     * balance to nahmii by calling the depositTokens method of the nahmii
     * clientFund smart contract.
     * Requires approveTokenDeposit to have been called first.
     * @param {(number|string)} amount - The amount of currency to deposit.
     * @param {string} symbol - The currency symbol
     * @param [options]
     * @return {Promise} A promise that resolves into a transaction with a hash.
     * @example
     * const {hash} = await wallet.completeTokenDepsoit('1.1', 'HBT', {gasLimit: 200000});
     * const receipt = await wallet.provider.getTransactionConfirmation(hash);
     */
    async completeTokenDeposit(amount, symbol, options) {
        options = {gasLimit: 600000, ...options};
        const tokenInfo = await getTokenInfo.call(this, symbol);
        const tokenContract = new Erc20Contract(tokenInfo.currency, this);
        const amountBN = ethers.utils.parseUnits(amount.toString(), tokenInfo.decimals);
        const clientFund = _clientFund.get(this);

        try {
<<<<<<< HEAD
            return await clientFund.receiveTokens('', amountBN, tokenContract.address, 0, 'ERC20', options);
        } catch(e) {
=======
            return await clientFund.depositTokens(amountBN, tokenContract.address, 0, 'ERC20', options);
        } catch (e) {
>>>>>>> 05bfe791
            throw new Error(`Failed to complete token deposit: ${e}`);
        }
    }

    /**
     * Withdraw an amount of ETH or ERC20 tokens from nahmii to base layer.
     * @param {MonetaryAmount} monetaryAmount - The amount to withdraw from nahmii.
     * @param [options]
     * @return {Promise} A promise that resolves into transaction hash.
     * @example
     * let amountBN = ethers.utils.parseUnits('1.1', 18);
     * let currency = '0x0000000000000000000000000000000000000000'
     * let monetaryAmount = new nahmii.MonetaryAmount(amountBN, currency, 0)
     * let hashObj = await wallet.withdraw(monetaryAmount, {gasLimit: 200000});
     */
    async withdraw(monetaryAmount, options = {}) {
        const {amount, currency} = monetaryAmount.toJSON();
        const clientFund = _clientFund.get(this);
        return await clientFund.withdraw(amount, currency.ct, currency.id, '', options);
    }

    /**
     * Unstage an amount of ETH or ERC20 tokens from staged balance back to nahmii available balance.
     * @param {MonetaryAmount} monetaryAmount - The amount unstage from staged balance.
     * @param [options]
     * @return {Promise} A promise that resolves into transaction hash.
     * @example
     * let amountBN = ethers.utils.parseUnits('1.1', 18);
     * let currency = '0x0000000000000000000000000000000000000000'
     * let monetaryAmount = new nahmii.MonetaryAmount(amountBN, currency, 0)
     * let hashObj = await wallet.unstage(monetaryAmount, {gasLimit: 200000});
     */
    async unstage(monetaryAmount, options = {}) {
        const {amount, currency} = monetaryAmount.toJSON();
        const clientFund = _clientFund.get(this);
        return await clientFund.unstage(amount, currency.ct, currency.id, options);
    }

    /**
     * Retrieves the wallet address.
     * @return {Promise<string>} - The wallet address as a hexadecimal string
     */
    async getAddress() {
        return _signatureProvider.get(this).address;
    }

    /**
     * Signs message and returns a Promise that resolves to the flat-format signature.
     * If message is a string, it is converted to UTF-8 bytes, otherwise it is preserved 
     * as a binary representation of the Arrayish data.
     * @param message
     * @return {Promise<string>}
     */
    async signMessage(message) {
        return await _signatureProvider.get(this).signMessage(message);
    }

    /**
     * Signs transaction and returns a Promise that resolves to the signed transaction as a hex string.
     * In general, the sendTransaction method is preferred to sign, as it can automatically populate values asynchronously.
     * @param transaction
     * @return {Promise<string>}
     */
    async sign(transaction) {
        return await _signatureProvider.get(this).sign(transaction);
    }

    /**
     * Returns the wallet instance on-chain ETH balance
     * @param {string} [blockTag] - A block number to calculate from
     * @return {Promise<BigNumber>}
     */
    async getBalance(blockTag) {
        return await ethers.Wallet.prototype.getBalance.call(this, blockTag);
    }

    /**
     * Returns the wallet instance on-chain transaction count
     * @param {string} [blockTag] - A block number to calculate from
     * @return {Promise<number>}
     */
    async getTransactionCount(blockTag) {
        return await ethers.Wallet.prototype.getTransactionCount.call(this, blockTag);
    }

    /**
     * Sends the transaction to the network and returns 
     * a Promise that resolves to a Transaction Response. 
     * Any properties that are not provided will be populated from the network.
     * See: https://docs.ethers.io/ethers.js/html/api-providers.html#transaction-request
     * @param {object} transaction - An unsigned Ethereum transaction
     * @return {Promise<TransactionResponse>}
     */
    async sendTransaction(transaction) {
        return await ethers.Wallet.prototype.sendTransaction.call(this, transaction);
    }

    /**
     * If used with software wallet, returns an object contianing signer related information and logic 
     * such as the private key, otherwise undefined
     * @returns {ethers.SignerKey|undefined} The private key or undefined
     */
    get signerKey() {
        return _signatureProvider.get(this).signerKey;
    }
}

module.exports = Wallet;

/**
 * @private - invoke bound to instance.
 * Creates signer implementation
 * @param {string} privateKey - An Ethereum hex encoded private key
 * @return {object} implementing the functions needed to sign a message
 */
function signerFromKey(privateKey) {
    return new ethers.Wallet(privateKey, this.provider);
}

/**
 * @private - invoke bound to instance.
 * Creates custom signer implementation
 * @param {function} signMessage - Takes a string as input and returns a flat format Ethereum signature
 * @param {function} sign - Takes a transaction as input and returns the same transaction signed, as a hex string
 * @param {string} address - The address to use. Must be able to derive from the private key used in the signing functions
 */
function signerFromExternalImpl(signMessage, sign, address) {
    if (typeof signMessage === 'function'
        && typeof sign === 'function'
        && typeof address === 'string'
    )
        return {signMessage, sign, address};

    throw new Error('Invalid parameter passed to Wallet constructor');
}

/**
 * @private - invoke bound to instance.
 * Retrieves information about the token that has the specified symbol.
 * @param {string} symbolOrAddress - token symbol or address
 * @param {boolean} byAddress - a flag to tell whether to look up by symbol or address
 * @return {Promise<Object>}
 */
async function getTokenInfo(symbolOrAddress, byAddress) {
    const supportedTokens = await this.provider.getSupportedTokens();
    const searchBy = byAddress ? 'currency' : 'symbol';
    const tokenInfo = supportedTokens.find(t => t[searchBy].toUpperCase() === symbolOrAddress.toUpperCase());
    if (!tokenInfo)
        throw new Error(`Unknown currency. "${symbolOrAddress}" could not be found in the list of supported tokens.`);
    return tokenInfo;
}<|MERGE_RESOLUTION|>--- conflicted
+++ resolved
@@ -11,12 +11,9 @@
 const Erc20Contract = require('./erc20-contract');
 
 const _clientFund = new WeakMap();
-<<<<<<< HEAD
 const _balanceTracker = new WeakMap();
-=======
 const _provider = new WeakMap();
 const _signatureProvider = new WeakMap();
->>>>>>> 05bfe791
 
 /**
  * @class Wallet
@@ -138,13 +135,8 @@
      * const receipt = await wallet.provider.getTransactionConfirmation(hash);
      */
     async approveTokenDeposit(amount, symbol, options) {
-<<<<<<< HEAD
-        options = { gasLimit: 600000, ...options };
-        const tokenInfo = await this.provider.getTokenInfo(symbol);
-=======
         options = {gasLimit: 600000, ...options};
         const tokenInfo = await getTokenInfo.call(this, symbol);
->>>>>>> 05bfe791
         const tokenContract = new Erc20Contract(tokenInfo.currency, this);
         const amountBN = ethers.utils.parseUnits(amount.toString(), tokenInfo.decimals);
         const clientFund = _clientFund.get(this);
@@ -174,15 +166,10 @@
         const tokenContract = new Erc20Contract(tokenInfo.currency, this);
         const amountBN = ethers.utils.parseUnits(amount.toString(), tokenInfo.decimals);
         const clientFund = _clientFund.get(this);
-
+        
         try {
-<<<<<<< HEAD
             return await clientFund.receiveTokens('', amountBN, tokenContract.address, 0, 'ERC20', options);
         } catch(e) {
-=======
-            return await clientFund.depositTokens(amountBN, tokenContract.address, 0, 'ERC20', options);
-        } catch (e) {
->>>>>>> 05bfe791
             throw new Error(`Failed to complete token deposit: ${e}`);
         }
     }
