'use strict';

/**
 * @module nahmii-sdk
 */

const dbg = require('./dbg');
const ethers = require('ethers');
const ClientFundContract = require('./client-fund-contract');
const Erc20Contract = require('./erc20-contract');

const _clientFund = new WeakMap();
const _provider = new WeakMap();
const _signatureProvider = new WeakMap();

/**
 * @class Wallet
 * A class for performing various operations on a wallet.
 * @alias module:nahmii-sdk
 */
class Wallet extends ethers.Signer {
    /**
     * Create a Wallet from either a private key or custom signing functions
     * @param {(string|object)} signer - A private key, or information required for the wallet to have signing capabilities
     * @param {NahmiiProvider} provider - A NahmiiProvider instance
     */
    constructor(signer, provider) {
        super();
        _provider.set(this, provider);

        if (typeof signer === 'string')
            _signatureProvider.set(this, signerFromKey.call(this, signer));
        else
            _signatureProvider.set(this, signerFromExternalImpl.call(this, signer.signMessage, signer.signTransaction, signer.address));

        _clientFund.set(this, new ClientFundContract(this));
    }

    /**
     * The Nahmii Provider used by this wallet instance.
     * @return {NahmiiProvider}
     */
    get provider() {
        return _provider.get(this);
    }

    /**
     * Retrieves nahmii balance for current wallet.
     * @return {Promise} A promise that resolves into a mapping from symbol to human readable amount.
     */
    async getNahmiiBalance() {
        const address = await this.getAddress();
        const [nahmiiBalances, supportedTokens] = await Promise.all([
            this.provider.getNahmiiBalances(address),
            this.provider.getSupportedTokens()
        ]);

        const currencies = new Map();
        currencies.set('0X0000000000000000000000000000000000000000', {
            symbol: 'ETH',
            decimals: 18
        });
        for (let t of supportedTokens) {
            currencies.set(t.currency.toUpperCase(), {
                symbol: t.symbol,
                decimals: t.decimals
            });
        }

        const nahmiiBalance = {};
        for (let b of nahmiiBalances) {
            const currency = currencies.get(b.currency.ct.toUpperCase());
            nahmiiBalance[currency.symbol] = ethers.utils.formatUnits(b.amount, currency.decimals);
        }

        return nahmiiBalance;
    }

    /**
<<<<<<< HEAD
     * Retrieves all receipts for effectuated payments for the wallet using filter/pagnination criteria.
     * @param {number} [fromNonce] Filter payment receipts greater or equal to specific nonce.
     * @param {number} [limit] The max number of payment receipts to return.
     * @param {boolean} [asc=false] Return payment receipts in asc order. 
     * @returns {Promise} A promise that resolves into an array of payment receipts
     */
    getReceipts(fromNonce, limit, asc) {
        return this.provider.getWalletReceipts(this.address, fromNonce, limit, asc);
    }

    /**
     * Initiates the deposit of ETH from the on-chain balance of the wallet to nahmii.
=======
     * Initiates the deposit of ETH from the on-chain balance of the wallet to
     * nahmii.
>>>>>>> 7efe1f8c
     * @param {(number|string)} amountEth - The amount of ETH to deposit.
     * @param [options]
     * @return {Promise} A promise that resolves into a transaction with a hash.
     * @example
     * const {hash} = await wallet.depositEth('1.1', {gasLimit: 200000});
     * const receipt = await wallet.provider.getTransactionConfirmation(hash);
     */
    async depositEth(amountEth, options) {
        options = {gasLimit: 600000, ...options};
        const amountWei = ethers.utils.parseEther(amountEth.toString());
        const clientFund = _clientFund.get(this);
        const rawTx = {
            to: clientFund.address,
            value: amountWei,
            ...options
        };

        const address = await this.getAddress();
        dbg('Sending ' + amountWei + ' wei to ' + clientFund.address + ' from ' + address);
        return this.sendTransaction(rawTx);
    }

    /**
     * Initiates the deposit of a token from the wallet's on-chain balance to
     * nahmii by calling the approve method of the token smart contract.
     * @param {(number|string)} amount - The amount of currency to deposit.
     * @param {string} symbol - The currency symbol
     * @param [options]
     * @return {Promise} A promise that resolves into a transaction with a hash.
     * @see https://docs.ethers.io/ethers.js/html/api-providers.html#transaction-receipts
     * @example
     * const {hash} = await wallet.depositToken('1.1', 'HBT', {gasLimit: 200000});
     * const receipt = await wallet.provider.getTransactionConfirmation(hash);
     */
    async approveTokenDeposit(amount, symbol, options) {
        options = {gasLimit: 600000, ...options};
        const tokenInfo = await getTokenInfo.call(this, symbol);
        const tokenContract = new Erc20Contract(tokenInfo.currency, this);
        const amountBN = ethers.utils.parseUnits(amount.toString(), tokenInfo.decimals);
        const clientFund = _clientFund.get(this);

        try {
            return await tokenContract.approve(clientFund.address, amountBN, options);
        } catch (e) {
            throw new Error(`Failed to approve token deposit: ${e}`);
        }
    }

    /**
     * Initiates the completion of a deposit of a token from a wallet's on-chain
     * balance to nahmii by calling the depositTokens method of the nahmii
     * clientFund smart contract.
     * Requires approveTokenDeposit to have been called first.
     * @param {(number|string)} amount - The amount of currency to deposit.
     * @param {string} symbol - The currency symbol
     * @param [options]
     * @return {Promise} A promise that resolves into a transaction with a hash.
     * @example
     * const {hash} = await wallet.completeTokenDepsoit('1.1', 'HBT', {gasLimit: 200000});
     * const receipt = await wallet.provider.getTransactionConfirmation(hash);
     */
    async completeTokenDeposit(amount, symbol, options) {
        options = {gasLimit: 600000, ...options};
        const tokenInfo = await getTokenInfo.call(this, symbol);
        const tokenContract = new Erc20Contract(tokenInfo.currency, this);
        const amountBN = ethers.utils.parseUnits(amount.toString(), tokenInfo.decimals);
        const clientFund = _clientFund.get(this);

        try {
            return await clientFund.depositTokens(amountBN, tokenContract.address, 0, 'ERC20', options);
        } catch (e) {
            throw new Error(`Failed to complete token deposit: ${e}`);
        }
    }

    /**
     * Withdraw an amount of ETH or ERC20 tokens from nahmii to base layer.
     * @param {MonetaryAmount} monetaryAmount - The amount to withdraw from nahmii.
     * @param [options]
     * @return {Promise} A promise that resolves into transaction hash.
     * @example
     * let amountBN = ethers.utils.parseUnits('1.1', 18);
     * let currency = '0x0000000000000000000000000000000000000000'
     * let monetaryAmount = new nahmii.MonetaryAmount(amountBN, currency, 0)
     * let hashObj = await wallet.withdraw(monetaryAmount, {gasLimit: 200000});
     */
    async withdraw(monetaryAmount, options = {}) {
        const {amount, currency} = monetaryAmount.toJSON();
        const clientFund = _clientFund.get(this);
        return await clientFund.withdraw(amount, currency.ct, currency.id, '', options);
    }

    /**
     * Unstage an amount of ETH or ERC20 tokens from staged balance back to nahmii available balance.
     * @param {MonetaryAmount} monetaryAmount - The amount unstage from staged balance.
     * @param [options]
     * @return {Promise} A promise that resolves into transaction hash.
     * @example
     * let amountBN = ethers.utils.parseUnits('1.1', 18);
     * let currency = '0x0000000000000000000000000000000000000000'
     * let monetaryAmount = new nahmii.MonetaryAmount(amountBN, currency, 0)
     * let hashObj = await wallet.unstage(monetaryAmount, {gasLimit: 200000});
     */
    async unstage(monetaryAmount, options = {}) {
        const {amount, currency} = monetaryAmount.toJSON();
        const clientFund = _clientFund.get(this);
        return await clientFund.unstage(amount, currency.ct, currency.id, options);
    }

    /**
     * Retrieves the wallet address.
     * @return {Promise<string>} - The wallet address as a hexadecimal string
     */
    async getAddress() {
        return _signatureProvider.get(this).address;
    }

    /**
     * Asynchronous method for signing a message.
     * @param message
     * @return {Promise<string>}
     */
    async signMessage(message) {
        return await _signatureProvider.get(this).signMessage(message);
    }

    /**
     * Asynchronous method for signing a transaction.
     * @param transaction
     * @return {Promise<string>}
     */
    async sign(transaction) {
        return await _signatureProvider.get(this).sign(transaction);
    }

    /**
     * Returns the wallet instance on-chain ETH balance
     * @param {string} [blockTag] - A block number to calculate from
     * @return {Promise<BigNumber>}
     */
    async getBalance(blockTag) {
        return await ethers.Wallet.prototype.getBalance.call(this, blockTag);
    }

    /**
     * Returns the wallet instance on-chain transaction count
     * @param {string} [blockTag] - A block number to calculate from
     * @return {Promise<number>}
     */
    async getTransactionCount(blockTag) {
        return await ethers.Wallet.prototype.getTransactionCount.call(this, blockTag);
    }

    /**
     * Signs and broadcasts an Ethereum transaction to the network
     * @param {object} transaction - An unsigned Ethereum transaction
     * @return {Promise<TransactionResponse>}
     */
    async sendTransaction(transaction) {
        return await ethers.Wallet.prototype.sendTransaction.call(this, transaction);
    }

    /**
     * Private key, if used with software signatures
     * @returns {ethers.SignerKey|undefined} The private key or undefined
     */
    get signerKey() {
        return _signatureProvider.get(this).signerKey;
    }
}

module.exports = Wallet;

/**
 * @private - invoke bound to instance.
 * Creates signer implementation
 * @param {string} privateKey - An Ethereum hex encoded private key
 * @return {object} implementing the functions needed to sign a message
 */
function signerFromKey(privateKey) {
    return new ethers.Wallet(privateKey, this.provider);
}

/**
 * @private - invoke bound to instance.
 * Creates custom signer implementation
 * @param {function} signMessage - Takes a string as input and returns a flat format Ethereum signature
 * @param {function} sign - Takes a transaction as input and returns the same transaction signed, as a hex string
 * @param {string} address - The address to use. Must be able to derive from the private key used in the signing functions
 */
function signerFromExternalImpl(signMessage, sign, address) {
    if (typeof signMessage === 'function'
        && typeof sign === 'function'
        && typeof address === 'string'
    )
        return {signMessage, sign, address};

    throw new Error('Invalid parameter passed to Wallet constructor');
}

/**
 * @private - invoke bound to instance.
 * Retrieves information about the token that has the specified symbol.
 * @param {string} symbolOrAddress - token symbol or address
 * @param {boolean} byAddress - a flag to tell whether to look up by symbol or address
 * @return {Promise<Object>}
 */
async function getTokenInfo(symbolOrAddress, byAddress) {
    const supportedTokens = await this.provider.getSupportedTokens();
    const searchBy = byAddress ? 'currency' : 'symbol';
    const tokenInfo = supportedTokens.find(t => t[searchBy].toUpperCase() === symbolOrAddress.toUpperCase());
    if (!tokenInfo)
        throw new Error(`Unknown currency. "${symbolOrAddress}" could not be found in the list of supported tokens.`);
    return tokenInfo;
}<|MERGE_RESOLUTION|>--- conflicted
+++ resolved
@@ -77,23 +77,20 @@
     }
 
     /**
-<<<<<<< HEAD
      * Retrieves all receipts for effectuated payments for the wallet using filter/pagnination criteria.
      * @param {number} [fromNonce] Filter payment receipts greater or equal to specific nonce.
      * @param {number} [limit] The max number of payment receipts to return.
      * @param {boolean} [asc=false] Return payment receipts in asc order. 
      * @returns {Promise} A promise that resolves into an array of payment receipts
      */
-    getReceipts(fromNonce, limit, asc) {
-        return this.provider.getWalletReceipts(this.address, fromNonce, limit, asc);
-    }
-
-    /**
-     * Initiates the deposit of ETH from the on-chain balance of the wallet to nahmii.
-=======
+    async getReceipts(fromNonce, limit, asc) {
+        const address = await this.getAddress();
+        return this.provider.getWalletReceipts(address, fromNonce, limit, asc);
+    }
+
+    /**
      * Initiates the deposit of ETH from the on-chain balance of the wallet to
      * nahmii.
->>>>>>> 7efe1f8c
      * @param {(number|string)} amountEth - The amount of ETH to deposit.
      * @param [options]
      * @return {Promise} A promise that resolves into a transaction with a hash.
