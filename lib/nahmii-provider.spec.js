--- conflicted
+++ resolved
@@ -38,12 +38,9 @@
     return proxyquire('./nahmii-provider', {
         './identity-model': stubbedIdentityModel,
         './nahmii-request': stubbedNahmiiRequestCtr,
-<<<<<<< HEAD
         './client-fund-contract': stubbedClientFundCtr,
-        './driip-settlement-challenge-contract': stubbedDriipSettlementChallengeCtr
-=======
+        './driip-settlement-challenge-contract': stubbedDriipSettlementChallengeCtr,
         './cluster-information': stubbedClusterInformation
->>>>>>> 2287977e
     });
 }
 
@@ -67,16 +64,13 @@
             stubbedNahmiiRequestCtr
                 .withArgs(baseUrl)
                 .returns(stubbedNahmiiRequest);
-<<<<<<< HEAD
             stubbedClientFundCtr
                 .returns(stubbedClientFund);
             stubbedDriipSettlementChallengeCtr
                 .returns(stubbedDriipSettlementChallenge);
-=======
             stubbedIdentityModel.createApiToken
                 .withArgs(baseUrl, appId, appSecret)
                 .resolves(expectedJWT);
->>>>>>> 2287977e
             const NahmiiProvider = proxyquireProvider();
             provider = new NahmiiProvider(baseUrl, appId, appSecret, node, network);
         });
@@ -170,11 +164,6 @@
             expect(tokens).to.equal(expectedTokens);
         });
 
-<<<<<<< HEAD
-        it('can retrieve the avaliable balance for a wallet', async () => {
-            const expectedApiRes = [];
-            const expectedBalances = {};
-=======
         it('can return TokenInfo for symbol ETH', async () => {
             const expectedTokenInfo = {
                 currency: '0x0000000000000000000000000000000000000000',
@@ -242,10 +231,9 @@
 
         it('can retrieve the balance for a wallet', async () => {
             const expectedBalances = [];
->>>>>>> 2287977e
             stubbedNahmiiRequest.get
                 .withArgs(`/trading/wallets/0x${walletAddr}/balances`)
-                .resolves(expectedApiRes);
+                .resolves(expectedBalances);
             const result = await provider.getAvaliableBalances(walletAddr);
             expect(result).to.deep.equal(expectedBalances);
         });
